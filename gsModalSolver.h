--- conflicted
+++ resolved
@@ -11,12 +11,9 @@
     Author(s): H.M. Verhelst (2019-..., TU Delft)
 */
 
-<<<<<<< HEAD
 #include <typeinfo>
 #include <gsSpectra/gsSpectra.h>
 #include <gsStructuralAnalysis/gsEigenProblemBase.h>
-=======
->>>>>>> 73cb379a
 #pragma once
 
 #include <gsSpectra/gsSpectra.h>
