--- conflicted
+++ resolved
@@ -19,42 +19,6 @@
 namespace gismo
 {
 
-<<<<<<< HEAD
-=======
-// Miscelaneous functions
-/// sign function
-template <class T>
-index_t sign(T val)
-{
-    return (T(0) < val) - (val < T(0));
-}
-
-/// Modulus function
-template <class T>
-index_t mod(T x, T y)
-{
-    T m = x - floor(x / y) * y;
-    m *= sign(y);
-    return m;
-}
-
-/// sort vector
-template <class T>
-index_t countNegatives(gsVector<T> vec)
-{
-  index_t count = 0;
-  index_t N = vec.cols();
-  index_t M = vec.rows();
-  for(index_t i = 0; i < M; i++)
-        for(index_t j = 0; j < N; j++)
-        {
-            if( vec(i,j) < 0 )
-                count += 1;
-        }
-    return count;
-}
-
->>>>>>> bd697647
 template <class T>
 void gsArcLengthIterator<T>::defaultOptions()
 {
@@ -1244,16 +1208,9 @@
     // if (es.info()==Spectra::CompInfo::NumericalIssue)
     // Eigen::SelfAdjointEigenSolver< gsMatrix<T> > es(m_jacMat);
     m_stabilityVec = es.eigenvalues();
-<<<<<<< HEAD
     #else
     Eigen::SelfAdjointEigenSolver<gsMatrix<T>> es2(m_jacMat);
     m_stabilityVec = es2.eigenvalues();
-=======
-    m_stabilityVec = m_stabilityVec.reverse();
-    #else
-    Eigen::SelfAdjointEigenSolver<gsMatrix<T>> es(m_jacMat);
-    m_stabilityVec = es.eigenvalues();
->>>>>>> bd697647
     #endif
   }
   else
