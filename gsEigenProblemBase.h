 /** @file gsEigenProblemBase.h

    @brief Base class for buckling and modal analyses

    This file is part of the G+Smo library.

    This Source Code Form is subject to the terms of the Mozilla Public
    License, v. 2.0. If a copy of the MPL was not distributed with this
    file, You can obtain one at http://mozilla.org/MPL/2.0/.

    Author(s): H.M. Verhelst (2019-..., TU Delft)
*/

#include <typeinfo>

#include <gsCore/gsLinearAlgebra.h>
#ifdef gsSpectra_ENABLED
#include <gsSpectra/gsSpectra.h>
#endif
#include <gsIO/gsOptionList.h>
#include <gsStructuralAnalysis/gsStructuralAnalysisTools.h>

#pragma once


namespace gismo
{

/**
    @brief Base class for buckling and modal analyses

    \tparam T coefficient type

    \ingroup gsStructuralAnalysis
*/
template <class T>
class gsEigenProblemBase
{

public:

    gsEigenProblemBase() 
    { 
        m_options = defaultOptions(); 
        m_status  = gsStatus::NotStarted;
    }

    ~gsEigenProblemBase() {};

public:

    virtual gsOptionList defaultOptions()
    {
        gsOptionList options;
        options.addSwitch("verbose","Verbose output",false);
        options.addInt("solver","Spectra solver to be used (see Spectra documentation):"
                                    "0: Cholesky (default)"
                                    "1: RegularInverse"
                                    "2: ShiftInvert"
                                    "3: Buckling"
                                    "4: Cayley",0);

        options.addInt("selectionRule","Selection rule to be used (see Spectra documentation):"
                                        "0: LargestMagn"
                                        "1: LargestReal"
                                        "2: LargestImag"
                                        "3: LargestAlge"
                                        "4: SmallestMagn"
                                        "5: SmallestReal"
                                        "6: SmallestImag"
                                        "7: SmallestAlge"
                                        "8: BothEnds",4);

        options.addInt("sortRule","Sort rule to be used (see Spectra documentation):"
                                        "0: LargestMagn"
                                        "1: LargestReal"
                                        "2: LargestImag"
                                        "3: LargestAlge"
                                        "4: SmallestMagn"
                                        "5: SmallestReal"
                                        "6: SmallestImag"
                                        "7: SmallestAlge"
                                        "8: BothEnds",4);

        options.addInt("ncvFac","Factor for Spectra's ncv number. Ncv = ncvFac * numEigenvalues",3);
<<<<<<< HEAD
	options.addReal("tolerance","Tolerance for spectra and the power method",1e-10);
=======
        options.addReal("shift","Shift for the eigenvalue solver",0.0);
>>>>>>> 27e96295
        return options;
    }

    /// Get options
    gsOptionList & options() {return m_options; };

    /// Set the options from \a options
    virtual void setOptions(gsOptionList & options) {m_options.update(options,gsOptionList::addIfUnknown); }

    virtual gsStatus compute();

    virtual gsStatus computeSparse(const index_t number = 10);

    virtual gsStatus computePower();

    virtual const gsMatrix<T> & values() const { return m_values; };
    virtual T value(int k) const { return m_values.at(k); };

    virtual const gsMatrix<T> & vectors() const { return m_vectors; };
    virtual gsMatrix<T> vector(int k) const { return m_vectors.col(k); };

    virtual std::vector<std::pair<T,gsMatrix<T>> > mode(int k) const {return makeMode(k); }

protected:

    virtual std::vector<std::pair<T,gsMatrix<T>> > makeMode(int k) const;

private:
    #ifdef gsSpectra_ENABLED
    template<Spectra::GEigsMode _GEigsMode>
    typename std::enable_if<_GEigsMode==Spectra::GEigsMode::Cholesky ||
                            _GEigsMode==Spectra::GEigsMode::RegularInverse
                            ,
                            gsStatus>::type computeSparse_impl(index_t number);
    #endif

    #ifdef gsSpectra_ENABLED
    template<Spectra::GEigsMode _GEigsMode>
    typename std::enable_if<_GEigsMode==Spectra::GEigsMode::ShiftInvert ||
                            _GEigsMode==Spectra::GEigsMode::Buckling ||
                            _GEigsMode==Spectra::GEigsMode::Cayley
                            ,
                            gsStatus>::type computeSparse_impl(index_t number);
    #endif

protected:

    gsSparseMatrix<T> m_A;
    gsSparseMatrix<T> m_B;

    gsOptionList m_options;

    gsEigen::GeneralizedSelfAdjointEigenSolver< typename gsMatrix<T>::Base >  m_eigSolver;

    gsMatrix<T> m_values,m_vectors;

    index_t m_num;

    gsStatus m_status;
};


} // namespace gismo


#ifndef GISMO_BUILD_LIB
#include GISMO_HPP_HEADER(gsEigenProblemBase.hpp)
#endif<|MERGE_RESOLUTION|>--- conflicted
+++ resolved
@@ -39,9 +39,9 @@
 
 public:
 
-    gsEigenProblemBase() 
-    { 
-        m_options = defaultOptions(); 
+    gsEigenProblemBase()
+    {
+        m_options = defaultOptions();
         m_status  = gsStatus::NotStarted;
     }
 
@@ -83,11 +83,8 @@
                                         "8: BothEnds",4);
 
         options.addInt("ncvFac","Factor for Spectra's ncv number. Ncv = ncvFac * numEigenvalues",3);
-<<<<<<< HEAD
-	options.addReal("tolerance","Tolerance for spectra and the power method",1e-10);
-=======
+	    options.addReal("tolerance","Tolerance for spectra and the power method",1e-10);
         options.addReal("shift","Shift for the eigenvalue solver",0.0);
->>>>>>> 27e96295
         return options;
     }
 
