--- conflicted
+++ resolved
@@ -446,7 +446,7 @@
 // tolB and switchBranch will be defaulted
 template <class T>
 gsStatus gsALMBase<T>::computeSingularPoint(bool switchBranch, bool jacobian, bool testPoint)
-{ 
+{
   try
   {
     this->_computeSingularPoint(switchBranch,jacobian, testPoint);
@@ -542,11 +542,7 @@
 }
 
 template <class T>
-<<<<<<< HEAD
-void gsALMBase<T>::computeStability(const gsVector<T> & x, bool jacobian, T shift)
-=======
 void gsALMBase<T>::_computeStability(const gsVector<T> & x, bool jacobian, T shift)
->>>>>>> 27e96295
 {
   if (jacobian)
   {
