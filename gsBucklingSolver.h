--- conflicted
+++ resolved
@@ -11,16 +11,9 @@
     Author(s): H.M. Verhelst (2019-..., TU Delft)
 */
 
-<<<<<<< HEAD
 #include <gsStructuralAnalysis/gsEigenProblemBase.h>
 
 #pragma once
-=======
-#pragma once
-
-#include <gsSpectra/gsSpectra.h>
-#include <gsIO/gsOptionList.h>
->>>>>>> d2832d94
 
 namespace gismo
 {
@@ -46,7 +39,6 @@
                         gsVector<T> &rhs,
                         std::function < gsSparseMatrix<T> ( gsVector<T> const & ) > &nonlinear,
                         T scaling = 1.0) :
-<<<<<<< HEAD
         m_rhs(rhs),
         m_nonlinearFun(nonlinear),
         m_scaling(scaling)
@@ -64,73 +56,6 @@
         m_verbose = false;
         m_B = nonlinear-m_A;
     }
-=======
-    m_A(linear),
-    m_rhs(rhs),
-    m_nonlinear(nonlinear),
-    m_scaling(scaling),
-    m_verbose(false)
-  {
-    m_dnonlinear = [this](gsVector<T> const & x, gsVector<T> const & dx)
-    {
-        return m_nonlinear(x);
-    };
-    this->initializeMatrix();
-  }
-
-  /// Constructor giving access to the gsShellAssembler object to create a linear system per iteration
-  gsBucklingSolver(     gsSparseMatrix<T> &linear,
-                        gsVector<T> &rhs,
-                        std::function < gsSparseMatrix<T> ( gsVector<T> const &, gsVector<T> const & ) > &dnonlinear,
-                        T scaling = 1.0) :
-    m_A(linear),
-    m_rhs(rhs),
-    m_dnonlinear(dnonlinear),
-    m_scaling(scaling),
-    m_verbose(false)
-  {
-    this->initializeMatrix();
-  }
-
-
-  /// Constructor giving access to the gsShellAssembler object to create a linear system per iteration
-  gsBucklingSolver(     gsSparseMatrix<T> &linear,
-                        gsSparseMatrix<T> &nonlinear ) :
-    m_A(linear),
-    m_B(nonlinear-linear),
-    m_verbose(false)
-  {
-    // m_B = nonlinear-m_A;
-  }
-public:
-
-    void verbose() {m_verbose=true; };
-
-    void compute(T shift = 0.0);
-    void computeSparse( T shift = 0.0,
-                        index_t number = 10,
-                        index_t ncvFac = 3,
-                        Spectra::SortRule selectionRule = Spectra::SortRule::SmallestMagn,
-                        Spectra::SortRule sortRule = Spectra::SortRule::SmallestMagn)
-    {computeSparse_impl<GEigsMode>(shift,number,ncvFac,selectionRule,sortRule);};
-
-    void computePower();
-
-    gsMatrix<T> values() const { return m_values; };
-    T value(int k) const { return m_values.at(k); };
-
-    gsMatrix<T> vectors() const { return m_vectors; };
-    gsMatrix<T> vector(int k) const { return m_vectors.col(k); };
-
-    std::vector<std::pair<T,gsMatrix<T>> > mode(int k) const {return makeMode(k); }
-
-private:
-    template<Spectra::GEigsMode _GEigsMode>
-    typename std::enable_if<_GEigsMode==Spectra::GEigsMode::Cholesky ||
-                            _GEigsMode==Spectra::GEigsMode::RegularInverse
-                            ,
-                            void>::type computeSparse_impl(T shift, index_t number, index_t ncvFac, Spectra::SortRule selectionRule, Spectra::SortRule sortRule);
->>>>>>> d2832d94
 
 protected:
 
@@ -150,7 +75,7 @@
 
     using Base::m_A;
     const gsVector<T> m_rhs;
-    const std::function < gsSparseMatrix<T> ( gsVector<T> const & ) > m_nonlinear;
+    const std::function < gsSparseMatrix<T> ( gsVector<T> const & ) > m_nonlinearFun;
     std::function < gsSparseMatrix<T> ( gsVector<T> const &, gsVector<T> const & ) > m_dnonlinear;
     T m_scaling;
     using Base::m_B;
