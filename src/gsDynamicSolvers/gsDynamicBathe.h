--- conflicted
+++ resolved
@@ -138,11 +138,7 @@
 // General functions
 protected:
 
-<<<<<<< HEAD
-    gsStatus _step(const T t, const T dt, gsVector<T> & U, gsVector<T> & V, gsVector<T> & A) const override
-=======
     gsStatus _step(const T t, const T dt, gsVector<T> & U, gsVector<T> & V, gsVector<T> & A) const  override
->>>>>>> 2770b358
     {
         gsStatus status = gsStatus::NotStarted;
         status = _step_impl<_NL>(t,dt,U,V,A);
