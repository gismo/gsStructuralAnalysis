/** @file gsTimeIntegrator.h

    @brief Provides temporal solvers for structural analysis problems


    TO DO:
    * [V] Fix Implicit Euler Nonlinear
    * [ ] Fix Implicit Euler BlockOp
    * [V] Fix Explicit Euler with nonlinearities (NOT VERIFIED)
    * [V] Fix linear Newmark and Bathe
    * [ ] Fix Implicit/Explicit Linear euler

    This file is part of the G+Smo library.

    This Source Code Form is subject to the terms of the Mozilla Public
    License, v. 2.0. If a copy of the MPL was not distributed with this
    file, You can obtain one at http://mozilla.org/MPL/2.0/.

    Author(s): H.M. Verhelst (2019-..., TU Delft)
*/


#pragma once

#include <gsSolver/gsBlockOp.h>

namespace gismo
{

// enum class TMethod : short_t
// {
//     ExplEuler = 0;
//     ImplEuler = 1,
//     Newmark = 2,
//     Bathe = 3
// }


/**
    @brief Performs Newton iterations to solve a nonlinear equation system.

    \tparam T coefficient type

    \ingroup ThinShell
*/
template <class T>
class gsTimeIntegrator
{
public:

    /// Constructor given the matrices and timestep
    gsTimeIntegrator(   const gsSparseMatrix<T> &Mass,
                        const gsSparseMatrix<T> &Damp,
                        const gsSparseMatrix<T> &Stif,
                        const std::function < gsMatrix<T> ( T) > &Force,
                        const T dt
                        )
    : m_mass(Mass),
      m_damp(Damp),
      m_stif(Stif),
      m_jacobian(nullptr),
      m_djacobian(nullptr),
      m_forceFun(Force),
      m_dt(dt)
    {
        m_dofs = m_mass.cols();
        m_method = "ExplEuler";
        m_NL = false;
        this->initializeCoefficients();
        this->initiate();
    }

    /// Constructor given the matrices and timestep
    gsTimeIntegrator(   const gsSparseMatrix<T> &Mass,
                        const gsSparseMatrix<T> &Stif,
                        const std::function < gsMatrix<T> ( T) > &Force,
                        const T dt
                        )
    : m_mass(Mass),
      m_stif(Stif),
      m_jacobian(nullptr),
      m_djacobian(nullptr),
      m_forceFun(Force),
      m_dt(dt)
    {
        m_dofs = m_mass.cols();
        m_damp = gsSparseMatrix<T>(m_dofs,m_dofs);
        m_method = "ExplEuler";
        m_NL = false;
        this->initializeCoefficients();
        this->initiate();
    }

private:
    /// Constructor given the matrices and timestep
    gsTimeIntegrator(   const gsSparseMatrix<T> &Mass,
                        const gsSparseMatrix<T> &Damp,
                        const std::function < gsMatrix<T> ( gsMatrix<T> const &, T) > &Residual,
                        const T dt
                        )
    : m_mass(Mass),
      m_damp(Damp),
      m_jacobian(nullptr),
      m_residualFun(Residual),
      m_dt(dt)
    {
        m_dofs = m_mass.cols();
        m_method = "Newmark";
        m_NL = true;
        this->initializeCoefficients();
        this->initiate();
    }

    /// Constructor given the matrices and timestep
    gsTimeIntegrator(   const gsSparseMatrix<T> &Mass,
                        const std::function < gsMatrix<T> ( gsMatrix<T> const &, T) > &Residual,
                        const T dt
                        )
    : m_mass(Mass),
      m_jacobian(nullptr),
      m_residualFun(Residual),
      m_dt(dt)
    {
        m_dofs = m_mass.cols();
        m_method = "Newmark";
        m_NL = true;
        m_damp = gsSparseMatrix<T>(m_dofs,m_dofs);
        this->initializeCoefficients();
        this->initiate();
    }


public:

    /// Constructor given the matrices and timestep
    gsTimeIntegrator(   const gsSparseMatrix<T> &Mass,
                        const gsSparseMatrix<T> &Damp,
                        const std::function < gsSparseMatrix<T> ( gsMatrix<T> const & ) > &Jacobian,
                        const std::function < gsMatrix<T> ( gsMatrix<T> const &, T) > &Residual,
                        const T dt
                        )
    : gsTimeIntegrator(Mass,Damp,Residual,dt)
    {
        m_jacobian = Jacobian;
        m_djacobian = [this](gsVector<T> const & x, gsVector<T> const & dx)
        {
            return m_jacobian(x);
        };
    }

    /// Constructor given the matrices and timestep
    gsTimeIntegrator(   const gsSparseMatrix<T> &Mass,
                        const std::function < gsSparseMatrix<T> ( gsMatrix<T> const & ) > &Jacobian,
                        const std::function < gsMatrix<T> ( gsMatrix<T> const &, T) > &Residual,
                        const T dt
                        )
    : gsTimeIntegrator(Mass,Residual,dt)
    {
        m_jacobian = Jacobian;
        m_djacobian = [this](gsVector<T> const & x, gsVector<T> const & dx)
        {
            return m_jacobian(x);
        };
    }

    /// Constructor given the matrices and timestep
    gsTimeIntegrator(   const gsSparseMatrix<T> &Mass,
                        const gsSparseMatrix<T> &Damp,
                        const std::function < gsSparseMatrix<T> ( gsMatrix<T> const &, gsMatrix<T> const & ) > &dJacobian,
                        const std::function < gsMatrix<T> ( gsMatrix<T> const &, T) > &Residual,
                        const T dt
                        )
    : gsTimeIntegrator(Mass,Damp,Residual,dt)
    {
      m_djacobian = dJacobian;
    }

    /// Constructor given the matrices and timestep
    gsTimeIntegrator(   const gsSparseMatrix<T> &Mass,
                        const std::function < gsSparseMatrix<T> ( gsMatrix<T> const &, gsMatrix<T> const & ) > &dJacobian,
                        const std::function < gsMatrix<T> ( gsMatrix<T> const &, T) > &Residual,
                        const T dt
                        )
    : gsTimeIntegrator(Mass,Residual,dt)
    {
        m_djacobian = dJacobian;
        m_damp = gsSparseMatrix<T>(m_dofs,m_dofs);
    }


public:

    void step();

    void constructSystem();

public:

    /// Tells if the Newton method converged
    bool converged() const {return m_converged;}

    /// Returns the number of Newton iterations performed
    index_t numIterations() const { return m_numIterations;}

    /// Returns the tolerance value used
    T tolerance() const {return m_tolerance;}

    /// Returns the error after solving the nonlinear system
    T residue()   const {return m_residue;}

    /// Set the maximum number of Newton iterations allowed
    void setMaxIterations(index_t nIter) {m_maxIterations = nIter;}

    /// Set the tolerance for convergence
    void setTolerance(T tol) {m_tolerance = tol;}

    void setTime(T time) {m_t = time; }
    T currentTime() const {return m_t; }

    /// set mass matrix
<<<<<<< HEAD
    void setMassMatrix(gsMatrix<T>& Mass) {m_mass = Mass; }
    void setDampingMatrix(gsMatrix<T>& Damp) {m_damp = Damp; }
    void setStiffnessMatrix(gsMatrix<T>& Stif) {m_stif = Stif; }
=======
    /// set mass matrix
    void setMassMatrix(const gsSparseMatrix<T>& Mass)
    {
        m_mass = Mass;
        m_dofs = m_mass.cols();
    }
    void setDampingMatrix(const gsSparseMatrix<T>& Damp)
    {
        m_damp = Damp;
        m_dofs = m_damp.cols();
    }
    void resetDampingMatrix()
    {
        m_damp = gsSparseMatrix<T>(m_dofs,m_dofs);
    }
    void setStiffnessMatrix(const gsSparseMatrix<T>& Stif)
    {
        m_stif = Stif;
        m_dofs = m_mass.cols();
    }
>>>>>>> 027c5a2a
    void setJacobian(std::function < gsSparseMatrix<T> ( gsMatrix<T> const & ) > &Jacobian)
    {
        m_jacobian = Jacobian;
        m_djacobian = [this](gsVector<T> const & x, gsVector<T> const & dx)
        {
            return m_jacobian(x);
        };
<<<<<<< HEAD
=======
        m_dofs = m_mass.cols();
>>>>>>> 027c5a2a
    }
    void setJacobian(std::function < gsSparseMatrix<T> ( gsMatrix<T> const &, gsMatrix<T> const & ) > &dJacobian)
    {
        m_djacobian = dJacobian;
    }
<<<<<<< HEAD
=======
    void resetSolution();
>>>>>>> 027c5a2a

    // set solutions
    void setDisplacement(gsMatrix<T>& displ);
    void setVelocity(gsMatrix<T>& velo);
    void setAcceleration(gsMatrix<T>& accel);

    // set time integration method
    void setMethod(std::string method);

    /// verbose
    void verbose() {m_verbose = true; }

    void quasiNewton() {m_quasiNewton = true; }

    const gsMatrix<T>& displacements() const { return m_displacements;}
    const gsMatrix<T>& velocities() const { return m_velocities;}
    const gsMatrix<T>& accelerations() const { return m_accelerations;}

    void constructSolution();

    void resetIteration();

    /// set post-processing routine
    // void setPostProcessing( std::function

protected:

    void initializeCoefficients();
    void initializeSolution();
    void constructSystemExplEuler();
    void constructSystemImplEuler();
    void constructSystemBlock();
    void initiate();
    void stepExplEuler();
    void stepExplEulerNL();
    void stepImplEuler();
    void stepImplEulerNL();
    void stepImplEulerNLOp();
    void stepNewmark();
    void stepNewmarkNL();
    void stepBathe();
    void stepBatheNL();
    void stepCentralDiff();
    void stepCentralDiffNL();
    void stepRK4();
    void stepRK4NL();

protected:

    /// Linear solver employed
    gsSparseSolver<>::LU  m_solver;
    //gsSparseSolver<>::BiCGSTABDiagonal solver;
    //gsSparseSolver<>::QR  solver;

protected:

    gsSparseMatrix<T> m_mass;
    gsSparseMatrix<T> m_damp;
    gsSparseMatrix<T> m_stif;
    std::function < gsSparseMatrix<T> ( gsMatrix<T> const & ) > m_jacobian;
    std::function < gsSparseMatrix<T> ( gsMatrix<T> const &, gsMatrix<T> const & ) > m_djacobian;
    std::function < gsMatrix<T> ( gsMatrix<T> const &, T ) > m_residualFun;
    std::function < gsMatrix<T> ( T) > m_forceFun;
    gsSparseMatrix<T> m_jacMat;
    gsMatrix<T> m_resVec;

    size_t m_dofs;
    T m_dt;
    T m_t;
    bool m_NL;

    bool m_verbose;

    bool m_quasiNewton;

    bool m_converged;

    int m_maxIterations;
    int m_numIterations;

    bool m_first;

    T m_tolerance;

    gsMatrix<T> m_massInv;
    gsMatrix<T> m_forceVec;

    gsSparseMatrix<T> m_sysmat;
    gsSparseMatrix<T> m_syseye;
    typename gsBlockOp<T>::Ptr m_sysmatBlock;
    gsMatrix<T> m_sysvec;

    // For Euler-type methods
    gsMatrix<T> m_sol;
    gsMatrix<T> m_solOld;
    gsMatrix<T> m_dsol;

    // For Newmark-type of methods
    gsMatrix<T> m_uNew;
    gsMatrix<T> m_vNew;
    gsMatrix<T> m_aNew;

    // gsFunction<T> m_dini;
    // gsFunction<T> m_vini;

    std::string m_method;

    T m_updateNorm;
    T m_residue;

    // void constructSolution();
    gsMatrix<T> m_displacements;
    gsMatrix<T> m_velocities;
    gsMatrix<T> m_accelerations;

};


} // namespace gismo

//////////////////////////////////////////////////
//////////////////////////////////////////////////



#ifndef GISMO_BUILD_LIB
#include GISMO_HPP_HEADER(gsTimeIntegrator.hpp)
#endif<|MERGE_RESOLUTION|>--- conflicted
+++ resolved
@@ -218,11 +218,6 @@
     T currentTime() const {return m_t; }
 
     /// set mass matrix
-<<<<<<< HEAD
-    void setMassMatrix(gsMatrix<T>& Mass) {m_mass = Mass; }
-    void setDampingMatrix(gsMatrix<T>& Damp) {m_damp = Damp; }
-    void setStiffnessMatrix(gsMatrix<T>& Stif) {m_stif = Stif; }
-=======
     /// set mass matrix
     void setMassMatrix(const gsSparseMatrix<T>& Mass)
     {
@@ -243,7 +238,6 @@
         m_stif = Stif;
         m_dofs = m_mass.cols();
     }
->>>>>>> 027c5a2a
     void setJacobian(std::function < gsSparseMatrix<T> ( gsMatrix<T> const & ) > &Jacobian)
     {
         m_jacobian = Jacobian;
@@ -251,19 +245,13 @@
         {
             return m_jacobian(x);
         };
-<<<<<<< HEAD
-=======
-        m_dofs = m_mass.cols();
->>>>>>> 027c5a2a
+        m_dofs = m_mass.cols();
     }
     void setJacobian(std::function < gsSparseMatrix<T> ( gsMatrix<T> const &, gsMatrix<T> const & ) > &dJacobian)
     {
         m_djacobian = dJacobian;
     }
-<<<<<<< HEAD
-=======
     void resetSolution();
->>>>>>> 027c5a2a
 
     // set solutions
     void setDisplacement(gsMatrix<T>& displ);
