--- conflicted
+++ resolved
@@ -469,13 +469,9 @@
       BCs.addCondition(boundary::north, condition_type::dirichlet, 0, 0 ,false,1);
       BCs.addCondition(boundary::north, condition_type::dirichlet, 0, 0 ,false,2);
 
-<<<<<<< HEAD
       BCs.addCondition(boundary::east, condition_type::dirichlet, 0, 0 ,false,2);
       BCs.addCondition(boundary::west, condition_type::dirichlet, 0, 0 ,false,2);
 
-
-=======
->>>>>>> d2832d94
       Load = 1e3;
       gsVector<> point(2); point<< 1.0, 1.0 ;
       gsVector<> load (3); load << Load,0.0, 0.0;
@@ -645,34 +641,19 @@
       return m;
     };
 
-<<<<<<< HEAD
-    gsBucklingSolver<real_t,Spectra::GEigsMode::ShiftInvert> buckling(K_L,rhs,K_NL);
+    gsBucklingSolver<real_t,Spectra::GEigsMode::ShiftInvert> buckling(K_L,rhs,dK_NL);
     buckling.verbose();
     // buckling.computePower();
 
     if (!sparse)
       buckling.compute();
     else
-      buckling.computeSparse(shift,10,2,Spectra::SortRule::LargestMagn,Spectra::SortRule::SmallestMagn);
-=======
-      gsBucklingSolver<real_t,Spectra::GEigsMode::ShiftInvert> buckling(K_L,rhs,dK_NL);
-      buckling.verbose();
-      // buckling.computePower();
-
-      if (!sparse)
-        buckling.compute();
-      else
-        buckling.computeSparse(shift,nmodes,2,Spectra::SortRule::LargestMagn,Spectra::SortRule::SmallestMagn);
->>>>>>> d2832d94
+      buckling.computeSparse(shift,nmodes,2,Spectra::SortRule::LargestMagn,Spectra::SortRule::SmallestMagn);
 
     gsMatrix<> values = buckling.values();
     gsMatrix<> vectors = buckling.vectors();
 
-<<<<<<< HEAD
-    gsDebugVar(buckling.vectors().cols());
-=======
-      gsDebugVar(buckling.values().size());
->>>>>>> d2832d94
+    gsDebugVar(buckling.values().size());
 
     gsInfo<< "First 10 eigenvalues:\n";
     for (index_t k = 0; k<10; k++)
