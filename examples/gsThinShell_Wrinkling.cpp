--- conflicted
+++ resolved
@@ -434,11 +434,6 @@
     neu << 0, 0, 0;
     gsConstantFunction<> neuData(neu,3);
 
-<<<<<<< HEAD
-=======
-    // Buckling coefficient
-    //real_t fac = 1;
->>>>>>> 027c5a2a
     // Unscaled load
     real_t Load = 0;
 
@@ -1069,10 +1064,7 @@
 
   delete materialMatrix;
   delete assembler;
-<<<<<<< HEAD
   delete arcLength;
-=======
->>>>>>> 027c5a2a
 
   return result;
 }
