/** @file benchmark_Roof.cpp

    @brief Collapse of a cylindrical roof, from

    Guo, Y., Do, H., & Ruess, M. (2019). Isogeometric stability analysis of thin shells:
    From simple geometries to engineering models.
    International Journal for Numerical Methods in Engineering.
    https://doi.org/10.1002/nme.6020

    This file is part of the G+Smo library.

    This Source Code Form is subject to the terms of the Mozilla Public
    License, v. 2.0. If a copy of the MPL was not distributed with this
    file, You can obtain one at http://mozilla.org/MPL/2.0/.

    Author(s): H.M. Verhelst (2019-..., TU Delft)
*/

#include <gismo.h>

#include <gsKLShell/gsThinShellAssembler.h>
#include <gsKLShell/getMaterialMatrix.h>

#include <gsStructuralAnalysis/gsALMBase.h>
#include <gsStructuralAnalysis/gsALMRiks.h>
#include <gsStructuralAnalysis/gsALMLoadControl.h>
#include <gsStructuralAnalysis/gsALMCrisfield.h>
#include <gsStructuralAnalysis/gsALMConsistentCrisfield.h>

using namespace gismo;

template <class T>
void initStepOutput( const std::string name, const gsMatrix<T> & points);

template <class T>
void writeStepOutput(const gsALMBase<T> * arcLength, const gsMultiPatch<T> & deformation, const std::string name, const gsMatrix<T> & points, const index_t extreme=-1, const index_t kmax=100);

int main (int argc, char** argv)
{
    // Input options
    int numElevate    = 1;
    int numHref       = 1;
    bool plot         = false;
    bool mesh         = false;
    bool stress       = false;
    bool membrane     = false;
    bool quasiNewton  = false;
    int quasiNewtonInt= -1;
    bool adaptive     = false;
    int step          = 10;
    int method        = 2; // (0: Load control; 1: Riks' method; 2: Crisfield's method; 3: consistent crisfield method)
    bool deformed     = false;

    bool composite = false;

    real_t relax      = 1.0;

    int testCase      = 0;

    int result        = 0;

    bool write        = false;

    index_t maxit     = 20;

    // Arc length method options
    real_t dL        = 0.5; // Ard length to find bifurcation
    real_t tol        = 1e-6;
    real_t tolU       = 1e-6;
    real_t tolF       = 1e-3;

    std::string wn("data.csv");

    std::string assemberOptionsFile("options/solver_options.xml");

    gsCmdLine cmd("Arc-length analysis for thin shells.");
    cmd.addString( "f", "file", "Input XML file for assembler options", assemberOptionsFile );

    cmd.addInt("t", "testcase", "Test case: 0: clamped-clamped, 1: pinned-pinned, 2: clamped-free", testCase);

    cmd.addInt("r","hRefine", "Number of dyadic h-refinement (bisection) steps to perform before solving", numHref);
    cmd.addInt("e","degreeElevation", "Number of degree elevation steps to perform on the Geometry's basis before solving", numElevate);
    cmd.addSwitch("composite", "Composite material", composite);

    cmd.addInt("m","Method", "Arc length method; 1: Crisfield's method; 2: RIks' method.", method);
    cmd.addReal("L","dL", "arc length", dL);
    cmd.addReal("A","relaxation", "Relaxation factor for arc length method", relax);

    cmd.addInt("q","QuasiNewtonInt","Use the Quasi Newton method every INT iterations",quasiNewtonInt);
    cmd.addInt("N", "maxsteps", "Maximum number of steps", step);

    cmd.addSwitch("adaptive", "Adaptive length ", adaptive);
    cmd.addSwitch("quasi", "Use the Quasi Newton method", quasiNewton);
    cmd.addSwitch("plot", "Plot result in ParaView format", plot);
    cmd.addSwitch("mesh", "Plot mesh?", mesh);
    cmd.addSwitch("stress", "Plot stress in ParaView format", stress);
    cmd.addSwitch("membrane", "Use membrane model (no bending)", membrane);
    cmd.addSwitch("deformed", "plot on deformed shape", deformed);
    cmd.addSwitch("write", "write to file", write);

    try { cmd.getValues(argc,argv); } catch (int rv) { return rv; }

    gsFileData<> fd(assemberOptionsFile);
    gsOptionList opts;
    fd.getFirst<gsOptionList>(opts);

    gsMultiPatch<> mp;
<<<<<<< HEAD
=======
    //real_t aDim;
    //real_t bDim;

>>>>>>> 027c5a2a

    real_t thickness;
    real_t Exx, Eyy, Gxy;
    real_t PoissonRatio = 0.3;
    real_t Density    = 1e0;

    if (composite)
    {
      Exx = 3300;
      Eyy = 1100;
      Gxy = 660;
      PoissonRatio = 0.25;
    }
    else
    {
      Exx  = 3102.75;
      PoissonRatio = 0.3;
    }


    if (testCase==1)
    {
      thickness = 6.35;
    }
    else if (testCase==2)
    {
      thickness = 12.7;
    }
    else if (testCase==3)
    {
      thickness = 16.75;
    }

    gsReadFile<>("surface/scordelis_lo_roof_shallow.xml", mp);

    for(index_t i = 0; i< numElevate; ++i)
      mp.patch(0).degreeElevate();    // Elevate the degree

    // h-refine
    for(index_t i = 0; i< numHref; ++i)
      mp.patch(0).uniformRefine();

    gsMultiBasis<> dbasis(mp);
    gsInfo<<"Basis (patch 0): "<< mp.patch(0).basis() << "\n";

    // Boundary conditions
    gsBoundaryConditions<> BCs;
    BCs.setGeoMap(mp);
    gsPointLoads<real_t> pLoads = gsPointLoads<real_t>();

    // Initiate Surface forces
    std::string tx("0");
    std::string ty("0");
    std::string tz("0");

    gsVector<> tmp(mp.targetDim());
    gsVector<> neu(mp.targetDim());
    tmp.setZero();
    neu.setZero();
    gsConstantFunction<> neuData(neu,mp.targetDim());

    // Unscaled load
    real_t Load = 0;

    std::string output = "solution";
    std::string dirname = "ArcLengthResults";

    gsMatrix<> writePoints(2,3);
    writePoints.col(0)<< 0.0,0.5;
    writePoints.col(1)<< 0.5,0.5;
    writePoints.col(2)<< 1.0,0.5;

    GISMO_ASSERT(mp.targetDim()==3,"Geometry must be surface (targetDim=3)!");
    // Diaphragm conditions
    BCs.addCondition(boundary::north, condition_type::dirichlet, 0, 0, false, 0 ); // unknown 0 - x
    BCs.addCondition(boundary::north, condition_type::dirichlet, 0, 0, false, 1 ); // unknown 1 - y
    BCs.addCondition(boundary::north, condition_type::dirichlet, 0, 0, false, 2 ); // unknown 2 - z
    // BCs.addCornerValue(boundary::southwest, 0.0, 0, 0); // (corner,value, patch, unknown)
    BCs.addCondition(boundary::south, condition_type::dirichlet, 0, 0, false, 0 ); // unknown 0 - x
    BCs.addCondition(boundary::south, condition_type::dirichlet, 0, 0, false, 1 ); // unknown 1 - y
    BCs.addCondition(boundary::south, condition_type::dirichlet, 0, 0, false, 2 ); // unknown 2 - z

    BCs.setGeoMap(mp);

    Load = -1e1;
    // Point loads
    gsVector<> point(2);
    gsVector<> load (3);
    point<< 0.5, 0.5 ;
    load << 0.0, 0.0, Load ;
    pLoads.addLoad(point, load, 0 );

    dirname = dirname + "/" +  "Roof_t="+ std::to_string(thickness) + "-r=" + std::to_string(numHref) + "-e" + std::to_string(numElevate) +"_solution";
    output =  "solution";
    wn = output + "data.txt";

    std::string commands = "mkdir -p " + dirname;
    const char *command = commands.c_str();
    int systemRet = system(command);
    GISMO_ASSERT(systemRet!=-1,"Something went wrong with calling the system argument");


    // plot geometry
    if (plot)
      gsWriteParaview(mp,dirname + "/" + "mp",1000,mesh);

    if (write)
      initStepOutput(dirname + "/" + wn, writePoints);

    // Initialise solution object
    gsMultiPatch<> mp_def = mp;

    gsMaterialMatrixBase<real_t>* materialMatrix;

    real_t pi = math::atan(1)*4;
    index_t kmax = 3;

    std::vector<gsFunctionSet<> * > Gs(kmax);
    std::vector<gsFunctionSet<> * > Ts(kmax);
    std::vector<gsFunctionSet<> * > Phis(kmax);

    gsMatrix<> Gmat = gsCompositeMatrix(Exx,Eyy,Gxy,PoissonRatio,PoissonRatio*Eyy/Exx);
    Gmat.resize(Gmat.rows()*Gmat.cols(),1);
    gsConstantFunction<> Gfun(Gmat,3);
    Gs[0] = Gs[1] = Gs[2] = &Gfun;

    gsConstantFunction<> phi1,phi2,phi3;
    phi1.setValue(pi/2,3);
    phi2.setValue(0,3);
    phi3.setValue(pi/2,3);

    Phis[0] = &phi1;
    Phis[1] = &phi2;
    Phis[2] = &phi3;

    gsConstantFunction<> thicks(thickness/kmax,3);
    Ts[0] = Ts[1] = Ts[2] = &thicks;

    gsConstantFunction<> force(tmp,3);
    gsFunctionExpr<> t(std::to_string(thickness), 3);
    gsFunctionExpr<> E(std::to_string(Exx),3);
    gsFunctionExpr<> nu(std::to_string(PoissonRatio),3);
    gsFunctionExpr<> rho(std::to_string(Density),3);

    std::vector<gsFunction<>*> parameters;
    parameters.resize(2);
    parameters[0] = &E;
    parameters[1] = &nu;

    gsOptionList options;
    if (composite)
    {
        materialMatrix = new gsMaterialMatrixComposite<3,real_t>(mp,Ts,Gs,Phis);
    }
    else
    {
        options.addInt("Material","Material model: (0): SvK | (1): NH | (2): NH_ext | (3): MR | (4): Ogden",0);
        options.addInt("Implementation","Implementation: (0): Composites | (1): Analytical | (2): Generalized | (3): Spectral",1);
        materialMatrix = getMaterialMatrix<3,real_t>(mp,t,parameters,rho,options);
    }

    gsThinShellAssemblerBase<real_t>* assembler;
    assembler = new gsThinShellAssembler<3, real_t, true >(mp,dbasis,BCs,force,materialMatrix);

    // Construct assembler object
    assembler->setOptions(opts);
    assembler->setPointLoads(pLoads);

    gsStopwatch stopwatch;
    real_t time = 0.0;

    typedef std::function<gsSparseMatrix<real_t> (gsVector<real_t> const &)>                                Jacobian_t;
    typedef std::function<gsVector<real_t> (gsVector<real_t> const &, real_t, gsVector<real_t> const &) >   ALResidual_t;
    // Function for the Jacobian
    Jacobian_t Jacobian = [&time,&stopwatch,&assembler,&mp_def](gsVector<real_t> const &x)
    {
      stopwatch.restart();
      assembler->constructSolution(x,mp_def);
      assembler->assembleMatrix(mp_def);
      time += stopwatch.stop();

      gsSparseMatrix<real_t> m = assembler->matrix();
      return m;
    };
    // Function for the Residual
    ALResidual_t ALResidual = [&time,&stopwatch,&assembler,&mp_def](gsVector<real_t> const &x, real_t lam, gsVector<real_t> const &force)
    {
      stopwatch.restart();
      assembler->constructSolution(x,mp_def);
      assembler->assembleVector(mp_def);
      gsVector<real_t> Fint = -(assembler->rhs() - force);
      gsVector<real_t> result = Fint - lam * force;
      time += stopwatch.stop();
      return result; // - lam * force;
    };
    // Assemble linear system to obtain the force vector
    assembler->assemble();
    gsVector<> Force = assembler->rhs();

    // (0: Load control; 1: Riks' method; 2: Crisfield's method; 3: consistent crisfield method)
    gsALMBase<real_t> * arcLength;
    if (method==0)
      arcLength = new gsALMLoadControl<real_t>(Jacobian, ALResidual, Force);
    else if (method==1)
      arcLength = new gsALMRiks<real_t>(Jacobian, ALResidual, Force);
    else if (method==2)
      arcLength = new gsALMCrisfield<real_t>(Jacobian, ALResidual, Force);
    else if (method==3)
      arcLength = new gsALMConsistentCrisfield<real_t>(Jacobian, ALResidual, Force);
    else
      GISMO_ERROR("Method unknown");

    arcLength->options().setInt("Solver",0); // LDLT solver
    arcLength->options().setInt("BifurcationMethod",0); // 0: determinant, 1: eigenvalue
    arcLength->options().setReal("Length",dL);
    // arcLength->options().setInt("AngleMethod",0); // 0: step, 1: iteration
    arcLength->options().setSwitch("AdaptiveLength",adaptive);
    arcLength->options().setInt("AdaptiveIterations",5);
    // arcLength->options().setReal("Scaling",0.0);
    arcLength->options().setReal("Tol",tol);
    arcLength->options().setReal("TolU",tolU);
    arcLength->options().setReal("TolF",tolF);
    arcLength->options().setInt("MaxIter",maxit);
    arcLength->options().setSwitch("Verbose",true);
    arcLength->options().setReal("Relaxation",relax);
    if (quasiNewtonInt>0)
    {
      quasiNewton = true;
      arcLength->options().setInt("QuasiIterations",quasiNewtonInt);
    }
    arcLength->options().setSwitch("Quasi",quasiNewton);


    gsInfo<<arcLength->options();
    arcLength->applyOptions();
    arcLength->initialize();


    gsParaviewCollection collection(dirname + "/" + output);
    gsParaviewCollection Smembrane(dirname + "/" + "membrane");
    gsParaviewCollection Sflexural(dirname + "/" + "flexural");
    gsParaviewCollection Smembrane_p(dirname + "/" + "membrane_p");
    gsMultiPatch<> deformation = mp;

    // Make objects for previous solutions
    real_t Lold = 0;
    gsMatrix<> Uold = Force;
    Uold.setZero();

    gsMatrix<> solVector;
    real_t indicator = 0.0;
    arcLength->setIndicator(indicator); // RESET INDICATOR
    bool bisected = false;
    real_t dL0 = dL;
    for (index_t k=0; k<step; k++)
    {
      gsInfo<<"Load step "<< k<<"\n";
      // assembler->constructSolution(solVector,solution);
      arcLength->step();

      // gsInfo<<"m_U = "<<arcLength->solutionU()<<"\n";
      if (!(arcLength->converged()))
      {
        gsInfo<<"Error: Loop terminated, arc length method did not converge.\n";
        dL = dL / 2.;
        arcLength->setLength(dL);
        arcLength->setSolution(Uold,Lold);
        bisected = true;
        k -= 1;
        continue;
      }

      // if (SingularPoint)
      // {
      //   arcLength->computeStability(arcLength->solutionU(),quasiNewton);
      //   if (arcLength->stabilityChange())
      //   {
      //     gsInfo<<"Bifurcation spotted!"<<"\n";
      //     arcLength->computeSingularPoint(1e-4, 5, Uold, Lold, 1e-10, 0, false);
      //     arcLength->switchBranch();
      //     dL0 = dL = dL;
      //     arcLength->setLength(dL);
      //   }
      // }

      indicator = arcLength->indicator();

      solVector = arcLength->solutionU();
      Uold = solVector;
      Lold = arcLength->solutionL();
      assembler->constructSolution(solVector,mp_def);

      deformation = mp_def;
      deformation.patch(0).coefs() -= mp.patch(0).coefs();// assuming 1 patch here

      gsInfo<<"Total ellapsed assembly time: "<<time<<" s\n";

      if (plot)
      {
        gsField<> solField;
        if (deformed)
          solField= gsField<>(mp_def,deformation);
        else
          solField= gsField<>(mp,deformation);

        std::string fileName = dirname + "/" + output + util::to_string(k);
        gsWriteParaview<>(solField, fileName, 1000,mesh);
        fileName = output + util::to_string(k) + "0";
        collection.addTimestep(fileName,k,".vts");
        if (mesh) collection.addTimestep(fileName,k,"_mesh.vtp");
      }
      if (stress)
      {
        std::string fileName;

        gsField<> membraneStress, flexuralStress, membraneStress_p;

        gsPiecewiseFunction<> membraneStresses;
        assembler->constructStress(mp_def,membraneStresses,stress_type::membrane);
        if (deformed)
          membraneStress = gsField<>(mp_def,membraneStresses,true);
        else
          membraneStress = gsField<>(mp,membraneStresses,true);

        fileName = dirname + "/" + "membrane" + util::to_string(k);
        gsWriteParaview( membraneStress, fileName, 1000);
        fileName = "membrane" + util::to_string(k) + "0";
        Smembrane.addTimestep(fileName,k,".vts");

        gsPiecewiseFunction<> flexuralStresses;
        assembler->constructStress(mp_def,flexuralStresses,stress_type::flexural);
        if (deformed)
          flexuralStress = gsField<>(mp_def,flexuralStresses, true);
        else
          flexuralStress = gsField<>(mp,flexuralStresses, true);

        fileName = dirname + "/" + "flexural" + util::to_string(k);
        gsWriteParaview( flexuralStress, fileName, 1000);
        fileName = "flexural" + util::to_string(k) + "0";
        Sflexural.addTimestep(fileName,k,".vts");
      }

      if (write)
        writeStepOutput(arcLength,deformation, dirname + "/" + wn, writePoints,1, 201);

      if (!bisected)
      {
        dL = dL0;
        arcLength->setLength(dL);
      }
      bisected = false;

    }

    if (plot)
    {
      collection.save();
      Smembrane.save();
      Sflexural.save();
      Smembrane_p.save();
    }

<<<<<<< HEAD
  delete materialMatrix;
  delete assembler;
  delete arcLength;
=======
    delete materialMatrix;
    delete arcLength;
>>>>>>> 027c5a2a

  return result;
}

template <class T>
void initStepOutput(const std::string name, const gsMatrix<T> & points)
{
  std::ofstream file;
  file.open(name,std::ofstream::out);
  file  << std::setprecision(20)
        << "Deformation norm" << ",";
        for (index_t k=0; k!=points.cols(); k++)
        {
          file<< "point "<<k<<" - x" << ","
              << "point "<<k<<" - y" << ","
              << "point "<<k<<" - z" << ",";
        }

  file  << "Lambda" << ","
        << "Indicator"
        << "\n";
  file.close();

  gsInfo<<"Step results will be written in file: "<<name<<"\n";
}

template <class T>
void writeStepOutput(const gsALMBase<T> * arcLength, const gsMultiPatch<T> & deformation, const std::string name, const gsMatrix<T> & points, const index_t extreme, const index_t kmax) // extreme: the column of point indices to compute the extreme over (default -1)
{
  gsMatrix<T> P(2,1), Q(2,1);
  gsMatrix<T> out(3,points.cols());
  gsMatrix<T> tmp;

  for (index_t p=0; p!=points.cols(); p++)
  {
    P<<points.col(p);
    deformation.patch(0).eval_into(P,tmp);
    out.col(p) = tmp;
  }

  std::ofstream file;
  file.open(name,std::ofstream::out | std::ofstream::app);
  if (extreme==-1)
  {
    file  << std::setprecision(6)
          << arcLength->solutionU().norm() << ",";
          for (index_t p=0; p!=points.cols(); p++)
          {
            file<< out(0,p) << ","
                << out(1,p) << ","
                << out(2,p) << ",";
          }

    file  << arcLength->solutionL() << ","
          << arcLength->indicator() << ","
          << "\n";
  }
  else if (extreme==0 || extreme==1)
  {
    gsMatrix<T> out2(kmax,points.cols()); // evaluation points in the rows, output (per coordinate) in columns
    for (int p = 0; p != points.cols(); p ++)
    {
      Q.at(1-extreme) = points(1-extreme,p);
      for (int k = 0; k != kmax; k ++)
      {
        Q.at(extreme) = 1.0*k/(kmax-1);
        deformation.patch(0).eval_into(Q,tmp);
        out2(k,p) = tmp.at(2); // z coordinate
      }
    }

    file  << std::setprecision(6)
          << arcLength->solutionU().norm() << ",";
          for (index_t p=0; p!=points.cols(); p++)
          {
            file<< out(0,p) << ","
                << out(1,p) << ","
                << std::max(abs(out2.col(p).maxCoeff()),abs(out2.col(p).minCoeff())) << ",";
          }

    file  << arcLength->solutionL() << ","
          << arcLength->indicator() << ","
          << "\n";
  }
  else
    GISMO_ERROR("Extremes setting unknown");

  file.close();
}<|MERGE_RESOLUTION|>--- conflicted
+++ resolved
@@ -105,12 +105,6 @@
     fd.getFirst<gsOptionList>(opts);
 
     gsMultiPatch<> mp;
-<<<<<<< HEAD
-=======
-    //real_t aDim;
-    //real_t bDim;
-
->>>>>>> 027c5a2a
 
     real_t thickness;
     real_t Exx, Eyy, Gxy;
@@ -473,14 +467,9 @@
       Smembrane_p.save();
     }
 
-<<<<<<< HEAD
   delete materialMatrix;
   delete assembler;
   delete arcLength;
-=======
-    delete materialMatrix;
-    delete arcLength;
->>>>>>> 027c5a2a
 
   return result;
 }
