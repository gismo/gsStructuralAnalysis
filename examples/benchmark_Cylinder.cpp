--- conflicted
+++ resolved
@@ -343,11 +343,7 @@
 
       solVector = arcLength->solutionU();
       Uold = solVector;
-<<<<<<< HEAD
       Lold = arcLength->solutionL();
-=======
-      //Lold = arcLength.solutionL();
->>>>>>> 73cb379a
 
       assembler->constructSolution(solVector,mp_def);
 
