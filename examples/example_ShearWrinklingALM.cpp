/** @file gsThinShell_WrinklingPerturbed.cpp

    @brief Performs wrinkling simulations of different cases USING A PERTURBATION from a multipatch

    This file is part of the G+Smo library.

    This Source Code Form is subject to the terms of the Mozilla Public
    License, v. 2.0. If a copy of the MPL was not distributed with this
    file, You can obtain one at http://mozilla.org/MPL/2.0/.

    Author(s): H.M. Verhelst (2019-..., TU Delft)
*/

#include <gismo.h>

#include <gsKLShell/gsThinShellAssembler.h>
#include <gsKLShell/getMaterialMatrix.h>

#include <gsStructuralAnalysis/gsALMBase.h>
#include <gsStructuralAnalysis/gsALMLoadControl.h>
#include <gsStructuralAnalysis/gsALMRiks.h>
#include <gsStructuralAnalysis/gsALMCrisfield.h>
#include <gsStructuralAnalysis/gsStaticNewton.h>

using namespace gismo;

template <class T>
gsMultiPatch<T> RectangularDomain(int n, int m, int p, int q, T L, T B, bool clamped = false, T offset = 0.1);
template <class T>
gsMultiPatch<T> RectangularDomain(int n, int p, T L, T B, bool clamped = false, T offset = 0.1);

template <class T>
gsMultiPatch<T> Rectangle(T L, T B);

template <class T>
gsMultiPatch<T> AnnularDomain(int n, int p, T R1, T R2);
template <class T>
gsMultiPatch<T> FrustrumDomain(int n, int p, T R1, T R2, T h);

template <class T>
void addClamping(gsMultiPatch<T> &mp, index_t patch, std::vector<boxSide> sides, T offset);

void writeToCSVfile(std::string name, gsMatrix<> matrix)
{
    std::ofstream file(name.c_str());
    for(int  i = 0; i < matrix.rows(); i++){
        for(int j = 0; j < matrix.cols(); j++){
           std::string str = std::to_string(matrix(i,j));
           if(j+1 == matrix.cols()){
               file<<str;
           }else{
               file<<str<<',';
           }
        }
        file<<'\n';
    }
  }

template <class T>
void initStepOutput( const std::string name, const gsMatrix<T> & points);

template <class T>
void writeStepOutput(const gsALMBase<T> * arcLength, const gsMultiPatch<T> & deformation, const std::string name, const gsMatrix<T> & points, const index_t extreme=-1, const index_t kmax=100);

void initSectionOutput( const std::string dirname, bool undeformed=false);

template <class T>
void writeSectionOutput(const gsMultiPatch<T> & mp, const std::string dirname, const index_t coordinate=0, const T coordVal=0.0, const index_t N=100, bool undeformed=false);

int main (int argc, char** argv)
{
    // Input options
    int numElevate  = 1;
    int numHref     = 1;
    int numElevateL = -1;
    int numHrefL    = -1;
    bool plot       = false;
    bool plotfiles  = false;
    bool stress       = false;
    bool membrane       = false;
    bool mesh  = false;
    bool quasiNewton = false;
    int quasiNewtonInt = -1;
    bool adaptive = false;
    int step = 10;
    int method = 2; // (0: Load control; 1: Riks' method; 2: Crisfield's method; 3: consistent crisfield method; 4: extended iterations)
    bool deformed = false;
    real_t perturbation = 0;

    real_t thickness = 1e-3;
    real_t E_modulus     = 1;
    real_t PoissonRatio = 0;
    real_t Density = 1e0;
    gsMultiPatch<> mp, mpBspline;
    real_t tau = 1e2;

    index_t Compressibility = 0;
    index_t material = 0;
    real_t Ratio = 7.0;
    bool composite = false;
    index_t impl = 1; // 1= analytical, 2= generalized, 3= spectral

    real_t aDim = 2.5;
    real_t bDim = 1.0;

    real_t relax = 1.0;

    int testCase = 1;

    int result = 0;

    bool write = false;
    bool writeG = false;
    bool writeP = false;


    bool crosssection = false;

    bool THB = false;


    index_t maxit = 20;

    // Arc length method options
    real_t dL = 0; // General arc length
    real_t dLb = 1e-2; // Ard length to find bifurcation
<<<<<<< HEAD
    real_t tol = 1e-2;
=======
    real_t tol = 1e-6;
>>>>>>> 7ddade4f
    real_t tolU = 1e-2;
    real_t tolF = 1e-2;

    std::string wn("data.csv");

    std::string assemberOptionsFile("options/solver_options.xml");

    std::string fn;

    gsCmdLine cmd("Wrinkling analysis with thin shells using XML perturbation.");
    cmd.addString( "f", "file", "Input XML file for assembler options", assemberOptionsFile );

    cmd.addInt("t", "testcase", "Test case: 0: clamped-clamped, 1: pinned-pinned, 2: clamped-free", testCase);

    cmd.addInt("r","hRefine", "Number of dyadic h-refinement (bisection) steps to perform before solving", numHref);
    cmd.addInt("e","degreeElevation", "Number of degree elevation steps to perform on the Geometry's basis before solving", numElevate);
    cmd.addInt("R","hRefine2", "Number of dyadic h-refinement (bisection) steps to perform before solving (secondary direction)", numHrefL);
    cmd.addInt("E","degreeElevation2", "Number of degree elevation steps to perform on the Geometry's basis before solving (secondary direction)", numElevateL);

    cmd.addInt( "M", "Material", "Material law",  material );
    cmd.addInt( "c", "Compressibility", "1: compressible, 0: incompressible",  Compressibility );
    cmd.addInt( "I", "Implementation", "Implementation: 1= analytical, 2= generalized, 3= spectral",  impl );
    cmd.addSwitch("composite", "Composite material", composite);

    cmd.addReal("T","hdim", "thickness of the plate", thickness);
    cmd.addReal("a","adim", "dimension a", aDim);
    cmd.addReal("b","bdim", "dimension b", bDim);

    cmd.addInt("m","Method", "Arc length method; 1: Crisfield's method; 2: RIks' method.", method);
    cmd.addReal("L","dLb", "arc length", dLb);
    cmd.addReal("l","dL", "arc length after bifurcation", dL);
    cmd.addReal("A","relaxation", "Relaxation factor for arc length method", relax);

    cmd.addReal("P","perturbation", "perturbation factor", perturbation);

    cmd.addReal("F","factor", "factor for bifurcation perturbation", tau);
    cmd.addInt("q","QuasiNewtonInt","Use the Quasi Newton method every INT iterations",quasiNewtonInt);
    cmd.addInt("N", "maxsteps", "Maximum number of steps", step);

    cmd.addReal("U","tolU","displacement tolerance",tolU);

    cmd.addSwitch("adaptive", "Adaptive length ", adaptive);
    cmd.addSwitch("quasi", "Use the Quasi Newton method", quasiNewton);
    cmd.addSwitch("plot", "Plot result in ParaView format", plot);
    cmd.addSwitch("plotfiles", "Write files for prostprocessing", plotfiles);
    cmd.addSwitch("mesh", "Plot mesh?", mesh);
    cmd.addSwitch("stress", "Plot stress in ParaView format", stress);
    cmd.addSwitch("write", "Write output to file", write);
    cmd.addSwitch("writeP", "Write perturbation", writeP);
    cmd.addSwitch("writeG", "Write refined geometry", writeG);
    cmd.addSwitch("cross", "Write cross-section to file", crosssection);
    cmd.addSwitch("membrane", "Use membrane model (no bending)", membrane);
    cmd.addSwitch("deformed", "plot on deformed shape", deformed);

    cmd.addSwitch("THB", "Use refinement", THB);

    cmd.addString("i","input", "Perturbation filename", fn);

    try { cmd.getValues(argc,argv); } catch (int rv) { return rv; }

    gsFileData<> fd(assemberOptionsFile);
    gsOptionList opts;
    fd.getFirst<gsOptionList>(opts);

    if (dL==0)
    {
      dL = dLb;
    }

    if (numHrefL==-1)
      numHrefL = numHref;
    if (numElevateL==-1)
      numElevateL = numElevate;

    if ((!Compressibility) && (material!=0))
      PoissonRatio = 0.5;
    else
      PoissonRatio = 0.499;

    // ![Material data]

    E_modulus = 3500;
    PoissonRatio = 0.31;
    gsDebug<<"E = "<<E_modulus<<"; nu = "<<PoissonRatio<<"\n";

    aDim = 380;
    bDim = 128;
    thickness = 25e-3;
    // ![Material data]

    // ![Read Geometry files]
    std::vector<boxSide> sides;
    if (testCase==2)
    {
    	sides.push_back(boundary::west);
    	sides.push_back(boundary::east);
    }

    mpBspline = Rectangle(aDim,    bDim   );

    for(index_t i = 0; i< numElevate; ++i)
      mpBspline.patch(0).degreeElevate();    // Elevate the degree

    // h-refine
    for(index_t i = 0; i< numHref; ++i)
      mpBspline.patch(0).uniformRefine();

    addClamping(mpBspline,0,sides, 1e-2);

    index_t N = mpBspline.patch(0).coefs().rows();
    mpBspline.patch(0).coefs().col(2) = gsMatrix<>::Random(N,1);


    mpBspline.patch(0).coefs().col(2) *= perturbation;

    // Cast all patches of the mp object to THB splines
    gsTHBSpline<2,real_t> thb;
    if (THB)
    {
      for (size_t k=0; k!=mpBspline.nPatches(); ++k)
      {
          gsTensorBSpline<2,real_t> *geo = dynamic_cast< gsTensorBSpline<2,real_t> * > (&mpBspline.patch(k));
          thb = gsTHBSpline<2,real_t>(*geo);
          mp.addPatch(thb);
      }

      gsMatrix<> refBoxes(2,2);
      if      (testCase==2 || testCase==3)
      {
        refBoxes.col(0) << 0.25,0.25;
        refBoxes.col(1) << 0.75,0.75;
      }
      else if (testCase==4 || testCase==5)
      {
        refBoxes.col(0) << 0.25,0.00;
        refBoxes.col(1) << 0.75,0.25;
      }
      else if (testCase==6 || testCase==7)
      {
        refBoxes.col(0) << 0.00,0.00;
        refBoxes.col(1) << 0.25,0.25;
      }

      int refExtension = 1;
      std::vector<index_t> elements = mp.patch(0).basis().asElements(refBoxes, refExtension);
      mp.patch(0).refineElements( elements );
    }
    else
      mp = mpBspline;

    gsMultiBasis<> dbasis(mp);
    gsInfo<<"Basis (patch 0): "<< mp.patch(0).basis() << "\n";

    // Boundary conditions
    gsBoundaryConditions<> BCs,BCs_ini;
    BCs.setGeoMap(mp);

    // Initiate Surface forces
    std::string tx("0");
    std::string ty("0");
    std::string tz("0");

    gsVector<> tmp(3);
    gsVector<> neu(3);
    tmp << 0, 0, 0;
    neu << 0, 0, 0;
    gsConstantFunction<> neuData(neu,3);

    gsConstantFunction<> displ(0.05,3);

    // Buckling coefficient
    real_t Load = 0;

    std::string output = "solution";
    std::string dirname = "ArcLengthResults";

    gsMatrix<> writePoints(2,1);
    writePoints.col(0)<< 1.0,1.0;
    index_t cross_coordinate = 0;
    real_t cross_val = 0.5;

    if (testCase == 1)
    {
      displ.setValue(0.05,3);
      BCs.addCondition(boundary::south, condition_type::dirichlet, 0, 0 ,false,0);
      BCs.addCondition(boundary::south, condition_type::dirichlet, 0, 0 ,false,1);
      BCs.addCondition(boundary::south, condition_type::dirichlet, 0, 0 ,false,2);

      BCs.addCondition(boundary::north, condition_type::dirichlet, &displ, 0 ,false,1);
      BCs.addCondition(boundary::north, condition_type::dirichlet, 0, 0 ,false,2);

      BCs_ini = BCs;
      BCs_ini.addCondition(boundary::north, condition_type::dirichlet, 0, 0 ,false,0);

      BCs.addCondition(boundary::north, condition_type::collapsed, 0, 0 ,false,0);

      neu<<1/aDim,0,0;
      neuData.setValue(neu,3);
      BCs.addCondition(boundary::north, condition_type::neumann, &neuData);

      std::stringstream ss;
      ss<<perturbation;
      dirname = dirname + "/ShearSheet_Perturbed=" + ss.str() + "_r=" + std::to_string(numHref) + "_e=" + std::to_string(numElevate) + "_M=" + std::to_string(material) + "_c=" + std::to_string(Compressibility);
      output =  "solution";
      wn = output + "data.txt";
    }
    else if (testCase == 2)
    {
      displ.setValue(0.05,3);
      BCs.addCondition(boundary::south, condition_type::dirichlet, 0, 0 ,false,0);
      BCs.addCondition(boundary::south, condition_type::dirichlet, 0, 0 ,false,1);
      BCs.addCondition(boundary::south, condition_type::dirichlet, 0, 0 ,false,2);

      BCs.addCondition(boundary::north, condition_type::dirichlet, &displ, 0 ,false,1);
      BCs.addCondition(boundary::north, condition_type::dirichlet, 0, 0 ,false,2);

      BCs.addCondition(boundary::east, condition_type::clamped, 0, 0 ,false,2);
      BCs.addCondition(boundary::west, condition_type::clamped, 0, 0 ,false,2);

      BCs_ini = BCs;
      BCs_ini.addCondition(boundary::north, condition_type::dirichlet, 0, 0 ,false,0);

      BCs.addCondition(boundary::north, condition_type::collapsed, 0, 0 ,false,0);

      neu<<1/aDim,0,0;
      neuData.setValue(neu,3);
      BCs.addCondition(boundary::north, condition_type::neumann, &neuData);

      std::stringstream ss;
      ss<<perturbation;
      dirname = dirname + "/ShearSheetRestrained_Perturbed=" + ss.str() + "_r=" + std::to_string(numHref) + "_e=" + std::to_string(numElevate) + "_M=" + std::to_string(material) + "_c=" + std::to_string(Compressibility);
      output =  "solution";
      wn = output + "data.txt";
    }

    if (THB)
      dirname = dirname + "_THB";

    if (plot || writeG || writeP || write || plotfiles)
    {
      std::string commands = "mkdir -p " + dirname;
      const char *command = commands.c_str();
      system(command);
    }

    // plot geometry
    if (plot)
      gsWriteParaview(mp,dirname + "/" + "mp",1000,true);

    if (writeG || plotfiles)
    {
      gsWrite(mp,dirname + "/" + "geometry");
      gsInfo<<"Geometry written in: " + dirname + "/" + "geometry.xml\n";
    }

    if (write)
      initStepOutput(dirname + "/" + wn, writePoints);
    if (crosssection && cross_coordinate!=-1)
    {
      initSectionOutput(dirname,false); // write pointdataX.txt, pointdataY.txt, pointdataZ.txt
      initSectionOutput(dirname,true); // write pointdataX0.txt, pointdataY0.txt, pointdataZ0.txt
      writeSectionOutput(mp,dirname,cross_coordinate,cross_val,201,true);
    }
    else if (crosssection && cross_coordinate==-1)
    {
      gsInfo<<"No cross section can be exported if no coordinate is given...\n";
      crosssection=false;
    }


    gsFunctionExpr<> surfForce(tx,ty,tz,3);
    // Initialise solution object
    gsMultiPatch<> mp_def = mp;
    gsSparseSolver<>::LU solver;

    // Linear isotropic material model
    gsConstantFunction<> force(tmp,3);
    gsFunctionExpr<> t(std::to_string(thickness), 3);
    gsFunctionExpr<> E(std::to_string(E_modulus),3);
    gsFunctionExpr<> nu(std::to_string(PoissonRatio),3);
    gsFunctionExpr<> rho(std::to_string(Density),3);
    gsConstantFunction<> ratio(Ratio,3);

    real_t mu = E_modulus / (2 * (1 + PoissonRatio));
    gsConstantFunction<> alpha1(1.3,3);
    gsConstantFunction<> mu1(6.3e5/4.225e5*mu,3);
    gsConstantFunction<> alpha2(5.0,3);
    gsConstantFunction<> mu2(0.012e5/4.225e5*mu,3);
    gsConstantFunction<> alpha3(-2.0,3);
    gsConstantFunction<> mu3(-0.1e5/4.225e5*mu,3);

    index_t kmax = 1;

    std::vector<gsFunctionSet<> * > Gs(kmax);
    std::vector<gsFunctionSet<> * > Ts(kmax);
    std::vector<gsFunctionSet<> * > Phis(kmax);

    gsMatrix<> Gmat = gsCompositeMatrix(E_modulus,E_modulus,0.5 * E_modulus / (1+PoissonRatio),PoissonRatio,PoissonRatio);
    Gmat.resize(Gmat.rows()*Gmat.cols(),1);
    gsConstantFunction<> Gfun(Gmat,3);
    Gs[0] = &Gfun;

    gsConstantFunction<> phi;
    phi.setValue(0,3);

    Phis[0] = &phi;

    gsConstantFunction<> thicks(thickness/kmax,3);
    Ts[0] = &thicks;

    std::vector<gsFunction<>*> parameters;
    if (material==0) // SvK & Composites
    {
      parameters.resize(2);
      parameters[0] = &E;
      parameters[1] = &nu;
    }
    else if (material==1 || material==2) // NH & NH_ext
    {
      parameters.resize(2);
      parameters[0] = &E;
      parameters[1] = &nu;
    }
    else if (material==3) // MR
    {
      parameters.resize(3);
      parameters[0] = &E;
      parameters[1] = &nu;
      parameters[2] = &ratio;
    }
    else if (material==4) // OG
    {
      parameters.resize(8);
      parameters[0] = &E;
      parameters[1] = &nu;
      parameters[2] = &mu1;
      parameters[3] = &alpha1;
      parameters[4] = &mu2;
      parameters[5] = &alpha2;
      parameters[6] = &mu3;
      parameters[7] = &alpha3;
    }

    gsMaterialMatrixBase<real_t>* materialMatrix;

    gsOptionList options;
    if      (material==0 && impl==1)
    {
        if (composite)
        {
            materialMatrix = new gsMaterialMatrixComposite<3,real_t>(mp,Ts,Gs,Phis);
        }
        else
        {
            parameters.resize(2);
            options.addInt("Material","Material model: (0): SvK | (1): NH | (2): NH_ext | (3): MR | (4): Ogden",0);
            options.addInt("Implementation","Implementation: (0): Composites | (1): Analytical | (2): Generalized | (3): Spectral",1);
            materialMatrix = getMaterialMatrix<3,real_t>(mp,t,parameters,rho,options);
        }
    }
    else
    {
        options.addInt("Material","Material model: (0): SvK | (1): NH | (2): NH_ext | (3): MR | (4): Ogden",material);
        options.addSwitch("Compressibility","Compressibility: (false): Imcompressible | (true): Compressible",Compressibility);
        options.addInt("Implementation","Implementation: (0): Composites | (1): Analytical | (2): Generalized | (3): Spectral",impl);
        materialMatrix = getMaterialMatrix<3,real_t>(mp,t,parameters,rho,options);
    }

    gsThinShellAssemblerBase<real_t>* assembler;
    if(membrane)
        assembler = new gsThinShellAssembler<3, real_t, false>(mp,dbasis,BCs,force,materialMatrix);
    else
        assembler = new gsThinShellAssembler<3, real_t, true >(mp,dbasis,BCs,force,materialMatrix);


    // Construct assembler object
    assembler->setOptions(opts);

    gsStopwatch stopwatch;
    real_t time = 0.0;

    typedef std::function<gsSparseMatrix<real_t> (gsVector<real_t> const &)>                                Jacobian_t;
    typedef std::function<gsVector<real_t> (gsVector<real_t> const &, real_t, gsVector<real_t> const &) >   ALResidual_t;
    typedef std::function<gsVector<real_t> (gsVector<real_t> const &) >                                     Residual_t;
    // Function for the Jacobian
    Jacobian_t Jacobian = [&time,&stopwatch,&assembler,&mp_def](gsVector<real_t> const &x)
    {
      stopwatch.restart();
      assembler->homogenizeDirichlet();
      assembler->constructSolution(x,mp_def);
      assembler->assembleMatrix(mp_def);
      time += stopwatch.stop();

      gsSparseMatrix<real_t> m = assembler->matrix();
      // gsInfo<<"matrix = \n"<<m.toDense()<<"\n";
      return m;
    };
    // Function for the Residual
    ALResidual_t ALResidual = [&time,&stopwatch,&assembler,&mp_def](gsVector<real_t> const &x, real_t lam, gsVector<real_t> const &force)
    {
      stopwatch.restart();
      assembler->constructSolution(x,mp_def);
      assembler->assembleVector(mp_def);
      gsVector<real_t> Fint = -(assembler->rhs() - force);
      gsVector<real_t> result = Fint - lam * force;
      time += stopwatch.stop();
      return result; // - lam * force;
    };

    // Function for the Residual
    Residual_t Residual = [&assembler,&mp_def](gsVector<real_t> const &x)
    {
        assembler->homogenizeDirichlet();
        assembler->constructSolution(x,mp_def);
        assembler->assembleVector(mp_def);
        return assembler->rhs(); // - lam * force;
    };


    // Assemble vector and matrix for first step static solve
    assembler->updateBCs(BCs_ini);
    assembler->assemble();
    gsVector<> vector = assembler->rhs();
    gsSparseMatrix<> matrix = assembler->matrix();

    // Run first static solve
    gsStaticNewton<real_t> staticSolver(matrix,vector,Jacobian,Residual);
    gsVector<> Uini = staticSolver.solveNonlinear();
    assembler->constructDisplacement(Uini,mp_def);


    // Assemble vector and matrix for ALM
    assembler->updateBCs(BCs);
    // Force vector excl Dirichlet contributions
    assembler->homogenizeDirichlet();
    assembler->assemble();
    gsVector<> Force = assembler->rhs();
    Uini = assembler->constructSolutionVector(mp_def);

    gsALMBase<real_t> * arcLength;
    if (method==0)
      arcLength = new gsALMLoadControl<real_t>(Jacobian, ALResidual, Force);
    else if (method==1)
      arcLength = new gsALMRiks<real_t>(Jacobian, ALResidual, Force);
    else if (method==2)
      arcLength = new gsALMCrisfield<real_t>(Jacobian, ALResidual, Force);
    else
      GISMO_ERROR("Method "<<method<<" unknown");

    if (!membrane)
    {
      arcLength->options().setInt("Solver",0); // LDLT solver
      arcLength->options().setInt("BifurcationMethod",0); // 0: determinant, 1: eigenvalue
    }
    else
    {
      arcLength->options().setInt("Solver",1); // CG solver
      arcLength->options().setInt("BifurcationMethod",1); // 0: determinant, 1: eigenvalue
    }

    arcLength->options().setReal("Length",dLb);
    arcLength->options().setInt("AngleMethod",2); // 0: step, 1: iteration, 2: predictor
    arcLength->options().setSwitch("AdaptiveLength",adaptive);
    arcLength->options().setInt("AdaptiveIterations",5);
    arcLength->options().setReal("Perturbation",tau);
    arcLength->options().setReal("Scaling",-1);
    arcLength->options().setReal("Tol",tol);
    arcLength->options().setReal("TolU",tolU);
    arcLength->options().setReal("TolF",tolF);
    arcLength->options().setInt("MaxIter",maxit);
    arcLength->options().setSwitch("Verbose",true);
    arcLength->options().setReal("Relaxation",relax);
    arcLength->options().setInt("SingularPointFailure",0);
    if (quasiNewtonInt>0)
    {
      quasiNewton = true;
      arcLength->options().setInt("QuasiIterations",quasiNewtonInt);
    }
    arcLength->options().setSwitch("Quasi",quasiNewton);


    gsDebug<<arcLength->options();
    arcLength->applyOptions();
    arcLength->initialize();


    gsParaviewCollection collection(dirname + "/" + output);
    gsParaviewCollection Smembrane(dirname + "/" + "membrane");
    gsParaviewCollection Sflexural(dirname + "/" + "flexural");
    gsParaviewCollection Smembrane_p(dirname + "/" + "membrane_p");
    gsMultiPatch<> deformation = mp;

    // Make objects for previous solutions
    real_t Lold = 0;
    gsMatrix<> Uold = Uini;
    // gsMatrix<> Uold = Force;
    // Uold.setZero();
    arcLength->setSolution(Uold,Lold);

    gsMatrix<> solVector;
    real_t indicator = 0.0;
    real_t indicatorOld = 0.0;
    arcLength->setIndicator(indicator); // RESET INDICATOR
    bool bisected = false;
    real_t dLb0 = dLb;

    real_t e = 1, eold = 1, eold2 = 1;
    real_t kp = 1;
    real_t ki = 0.1;
    real_t kd = 0.1;

    for (index_t k=0; k<step; k++)
    {
      gsInfo<<"Load step "<< k<<"\n";
      // assembler->constructSolution(solVector,solution);
      arcLength->step();


      // gsInfo<<"m_U = "<<arcLength->solutionU()<<"\n";
      if (!(arcLength->converged()))
      {
        gsInfo<<"Error: Loop terminated, arc length method did not converge.\n";
        dLb = dLb / 2.;
        GISMO_ASSERT(dLb / dLb0 > 1e-6,"Step size is becoming very small...");
        arcLength->setLength(dLb);
        arcLength->setSolution(Uold,Lold);
        bisected = true;
        k -= 1;
        continue;
        // if (plot)
        // {
        //   solVector = arcLength->solutionU();
        //   Uold = solVector;
        //   Lold = arcLength->solutionL();
        //   assembler->constructSolution(solVector,mp_def);

        //   deformation = mp_def;
        //   deformation.patch(0).coefs() -= mp.patch(0).coefs();// assuming 1 patch here

        //   gsField<> solField(mp,deformation);
        //   std::string fileName = dirname + "/" + output + util::to_string(k);
        //   gsWriteParaview<>(solField, fileName, 5000);
        //   fileName = output + util::to_string(k) + "0";
        //   collection.addTimestep(fileName,k,".vts");
        // }
        // break;
      }
      if (perturbation==0)
      {
        arcLength->computeStability(arcLength->solutionU(),quasiNewton);
        if (arcLength->stabilityChange())
        {
          gsInfo<<"Bifurcation spotted!"<<"\n";
          arcLength->computeSingularPoint(1e-4, 25, Uold, Lold, 1e-7, 1e-2, false);
          arcLength->switchBranch();
          dLb0 = dLb = dL;
          arcLength->setLength(dLb);

          if (writeP)
          {
            gsMultiPatch<> mp_perturbation;
            assembler->constructSolution(arcLength->solutionV(),mp_perturbation);
            gsWrite(mp_perturbation,dirname + "/" +"perturbation");
            gsInfo<<"Perturbation written in: " + dirname + "/" + "perturbation.xml\n";
          }
        }
      }
      indicatorOld = indicator;
      indicator = arcLength->indicator();

      solVector = arcLength->solutionU();

      /*
      ///// PID control
      real_t tol = 1;
      if (Uold.rows()!=0)
      {
        gsDebugVar((solVector - Uold).norm() / solVector.norm());
        e   = ( (solVector - Uold).norm() / solVector.norm() ) / tol;

        gsDebugVar(math::pow( eold / e, kp ) );
        gsDebugVar(math::pow( 1 / e, ki ));
        gsDebugVar(math::pow( eold*eold / ( e*eold2 ), kd ));


        dLb0 *= math::pow( eold / e, kp ) * math::pow( 1 / e, ki ) * math::pow( eold*eold / ( e*eold2 ), kd );
      }
      ///// !PID control
      */



      Uold = solVector;
      Lold = arcLength->solutionL();
      assembler->constructSolution(solVector,mp_def);

      deformation = mp_def;
      deformation.patch(0).coefs() -= mp.patch(0).coefs();// assuming 1 patch here

      /// EXTRACT D
      gsVector<> pt(2);
      pt<<0.5,1;
      gsMatrix<> displ = deformation.patch(0).eval(pt);
      gsInfo<<"D = "<<displ(0,0)<<"\n";
      // gsDebugVar(mp_def.patch(0).coefs());

      gsInfo<<"Total ellapsed assembly time: "<<time<<" s\n";

      if (plot)
      {
        gsField<> solField;
        if (deformed)
          solField= gsField<>(mp_def,deformation);
        else
          solField= gsField<>(mp,deformation);

        std::string fileName = dirname + "/" + output + util::to_string(k);
        gsWriteParaview<>(solField, fileName, 1000,mesh);
        fileName = output + util::to_string(k) + "0";
        collection.addTimestep(fileName,k,".vts");
        if (mesh) collection.addTimestep(fileName,k,"_mesh.vtp");
      }
      if (plotfiles)
        gsWrite(deformation,dirname + "/" + output + util::to_string(k)+".xml");
      if (stress)
      {
        gsField<> membraneStress, flexuralStress, membraneStress_p;

        gsPiecewiseFunction<> membraneStresses;
        assembler->constructStress(mp_def,membraneStresses,stress_type::membrane);
        if (deformed)
          membraneStress = gsField<>(mp_def,membraneStresses,true);
        else
          membraneStress = gsField<>(mp,membraneStresses,true);

        gsPiecewiseFunction<> flexuralStresses;
        assembler->constructStress(mp_def,flexuralStresses,stress_type::flexural);
        if (deformed)
          flexuralStress = gsField<>(mp_def,flexuralStresses, true);
        else
          flexuralStress = gsField<>(mp,flexuralStresses, true);

        gsPiecewiseFunction<> membraneStresses_p;
        assembler->constructStress(mp_def,membraneStresses_p,stress_type::principal_stress_membrane);
        if (deformed)
          membraneStress_p = gsField<>(mp_def,membraneStresses_p, true);
        else
          membraneStress_p = gsField<>(mp,membraneStresses_p, true);

        std::string fileName;
        fileName = dirname + "/" + "membrane" + util::to_string(k);
        gsWriteParaview( membraneStress, fileName, 1000);
        fileName = "membrane" + util::to_string(k) + "0";
        Smembrane.addTimestep(fileName,k,".vts");

        fileName = dirname + "/" + "flexural" + util::to_string(k);
        gsWriteParaview( flexuralStress, fileName, 1000);
        fileName = "flexural" + util::to_string(k) + "0";
        Sflexural.addTimestep(fileName,k,".vts");

        fileName = dirname + "/" + "membrane_p" + util::to_string(k);
        gsWriteParaview( membraneStress_p, fileName, 1000);
        fileName = "membrane_p" + util::to_string(k) + "0";
        Smembrane_p.addTimestep(fileName,k,".vts");
      }



      if (write)
        writeStepOutput(arcLength,deformation, dirname + "/" + wn, writePoints,1, 201);

      if (crosssection && cross_coordinate!=-1)
        writeSectionOutput(deformation,dirname,cross_coordinate,cross_val,201,false);

      if (!bisected)
      {
        dLb = dLb0;
        arcLength->setLength(dLb);
      }
      bisected = false;

    }

    if (plot)
    {
      collection.save();
    }
    if (stress)
    {
      Smembrane.save();
      Sflexural.save();
      Smembrane_p.save();
    }

  delete arcLength;
  return result;
}

template <class T>
gsMultiPatch<T> RectangularDomain(int n, int p, T L, T B, bool clamped, T clampoffset)
{
  gsMultiPatch<T> mp = RectangularDomain(n, n, p, p, L, B, clamped, clampoffset);
  return mp;
}

template <class T>
gsMultiPatch<T> RectangularDomain(int n, int m, int p, int q, T L, T B, bool clamped, T clampoffset)
{
  // -------------------------------------------------------------------------
  // --------------------------Make beam geometry-----------------------------
  // -------------------------------------------------------------------------
  int dim = 3; //physical dimension
  gsKnotVector<> kv0;
  kv0.initUniform(0,1,0,p+1,1);
  gsKnotVector<> kv1;
  kv1.initUniform(0,1,0,q+1,1);

  for(index_t i = 0; i< n; ++i)
      kv0.uniformRefine();
  for(index_t i = 0; i< m; ++i)
      kv1.uniformRefine();

  if (clamped)
  {
    T knotval;
    knotval = kv0.uValue(1);
    kv0.insert(std::min(clampoffset,knotval/2.));

    knotval = kv0.uValue(kv0.uSize()-2);
    kv0.insert(std::max(1-clampoffset,knotval/2.));
  }

  // Make basis
  gsTensorBSplineBasis<2,T> basis(kv0,kv1);

  // Initiate coefficient matrix
  gsMatrix<> coefs(basis.size(),dim);
  // Number of control points needed per component
  size_t len0 = basis.component(0).size();
  size_t len1 = basis.component(1).size();
  gsVector<> coefvec0(len0);
  // Uniformly distribute control points per component
  coefvec0.setLinSpaced(len0,0.0,L);
  gsVector<> coefvec1(basis.component(1).size());
  coefvec1.setLinSpaced(len1,0.0,B);

  // Z coordinate is zero
  coefs.col(2).setZero();

  // Define a matrix with ones
  gsVector<> temp(len0);
  temp.setOnes();
  for (index_t k = 0; k < len1; k++)
  {
    // First column contains x-coordinates (length)
    coefs.col(0).segment(k*len0,len0) = coefvec0;
    // Second column contains y-coordinates (width)
    coefs.col(1).segment(k*len0,len0) = temp*coefvec1.at(k);
  }
  // Create gsGeometry-derived object for the patch
  gsTensorBSpline<2,real_t> shape(basis,coefs);

  gsMultiPatch<T> mp;
  mp.addPatch(shape);
  mp.addAutoBoundaries();

  return mp;
}

template <class T>
void addClamping(gsMultiPatch<T>& mp, index_t patch, std::vector<boxSide> sides, T offset) //, std::vector<boxSide> sides, T offset)
{

    gsTensorBSpline<2,T> *geo = dynamic_cast< gsTensorBSpline<2,real_t> * > (&mp.patch(patch));

    T dknot0 = geo->basis().component(0).knots().minIntervalLength();
    T dknot1 = geo->basis().component(1).knots().minIntervalLength();

    gsInfo<<"sides.size() = "<<sides.size()<<"\n";

    index_t k =0;


    for (std::vector<boxSide>::iterator it = sides.begin(); it != sides.end(); it++)
    {
        gsInfo<<"side = "<<(*it)<<"\n";

      if (*it==boundary::west || *it==boundary::east) // west or east
      {
        if (*it==boundary::east) // east, val = 1
          geo->insertKnot(1 - std::min(offset, dknot0 / 2),0);
        else if (*it==boundary::west) // west
          geo->insertKnot(std::min(offset, dknot0 / 2),0);
      }
      else if (*it==boundary::south || *it==boundary::north) // west or east
      {
       if (*it==boundary::north) // north
         geo->insertKnot(1 - std::min(offset, dknot1 / 2),1);
       else if (*it==boundary::south) // south
         geo->insertKnot(std::min(offset, dknot1 / 2),1);
      }
      else if (*it==boundary::none)
        gsWarn<<*it<<"\n";
      else
        GISMO_ERROR("Side unknown, side = " <<*it);

        k++;
gsInfo<<"k = "<<k<<"\n";
    }
}

template <class T>
gsMultiPatch<T> Rectangle(T L, T B) //, int n, int m, std::vector<boxSide> sides, T offset)
{
  // -------------------------------------------------------------------------
  // --------------------------Make beam geometry-----------------------------
  // -------------------------------------------------------------------------
  int dim = 3; //physical dimension
  gsKnotVector<> kv0;
  kv0.initUniform(0,1,0,2,1);
  gsKnotVector<> kv1;
  kv1.initUniform(0,1,0,2,1);

  // Make basis
  gsTensorBSplineBasis<2,T> basis(kv0,kv1);

  // Initiate coefficient matrix
  gsMatrix<> coefs(basis.size(),dim);
  // Number of control points needed per component
  size_t len0 = basis.component(0).size();
  size_t len1 = basis.component(1).size();
  gsVector<> coefvec0(len0);
  // Uniformly distribute control points per component
  coefvec0.setLinSpaced(len0,0.0,L);
  gsVector<> coefvec1(basis.component(1).size());
  coefvec1.setLinSpaced(len1,0.0,B);

  // Z coordinate is zero
  coefs.col(2).setZero();

  // Define a matrix with ones
  gsVector<> temp(len0);
  temp.setOnes();
  for (size_t k = 0; k < len1; k++)
  {
    // First column contains x-coordinates (length)
    coefs.col(0).segment(k*len0,len0) = coefvec0;
    // Second column contains y-coordinates (width)
    coefs.col(1).segment(k*len0,len0) = temp*coefvec1.at(k);
  }
  // Create gsGeometry-derived object for the patch
  gsTensorBSpline<2,real_t> shape(basis,coefs);

  gsMultiPatch<T> mp;
  mp.addPatch(shape);
  mp.addAutoBoundaries();

  return mp;
}


template <class T>
gsMultiPatch<T> AnnularDomain(int n, int p, T R1, T R2)
{
  // -------------------------------------------------------------------------
  // --------------------------Make beam geometry-----------------------------
  // -------------------------------------------------------------------------
  int dim = 3; //physical dimension
  gsKnotVector<> kv0;
  kv0.initUniform(0,1,0,3,1);
  gsKnotVector<> kv1;
  kv1.initUniform(0,1,0,3,1);

  // Make basis
  // gsTensorNurbsBasis<2,T> basis(kv0,kv1);

  // Initiate coefficient matrix
  gsMatrix<> coefs(9,dim);

  coefs<<R1,0,0,
  (R1+R2)/2,0,0,
  R2,0,0,
  R1,R1,0,
  (R1+R2)/2,(R1+R2)/2,0,
  R2,R2,0,
  0,R1,0,
  0,(R1+R2)/2,0,
  0,R2,0;

  gsMatrix<> weights(9,1);
  weights<<1,1,1,
  0.707106781186548,0.707106781186548,0.707106781186548,
  1,1,1;

  // Create gsGeometry-derived object for the patch
  gsTensorNurbs<2,real_t> shape(kv0,kv1,coefs,weights);


  gsMultiPatch<T> mp;
  mp.addPatch(shape);
  mp.addAutoBoundaries();

  // Elevate up to order p
  if (p>2)
  {
    for(index_t i = 2; i< p; ++i)
        mp.patch(0).degreeElevate();    // Elevate the degree
  }

  // Refine n times
  for(index_t i = 0; i< n; ++i)
      mp.patch(0).uniformRefine();

  return mp;
}

template <class T>
gsMultiPatch<T> FrustrumDomain(int n, int p, T R1, T R2, T h)
{
  // -------------------------------------------------------------------------
  // --------------------------Make beam geometry-----------------------------
  // -------------------------------------------------------------------------
  // n = number of uniform refinements over the height; n = 0, only top and bottom part

  int dim = 3; //physical dimension
  gsKnotVector<> kv0;
  kv0.initUniform(0,1,0,3,1);
  gsKnotVector<> kv1;
  kv1.initUniform(0,1,0,3,1);

  // Refine n times
  for(index_t i = 0; i< n; ++i)
      kv1.uniformRefine();

  gsDebug<<kv1;

  // Make basis
  // gsTensorNurbsBasis<2,T> basis(kv0,kv1);

  // Initiate coefficient matrix
  index_t N = math::pow(2,n)+2;
  gsMatrix<> coefs(3*N,dim);
  gsMatrix<> tmp(3,3);
  T R,H;

  gsMatrix<> weights(3*N,1);
  for (index_t k=0; k!= N; k++)
  {
    R = k*(R2-R1)/(N-1) + R1;
    H = k*h/(N-1);
    tmp<< R,0,H,
          R,R,H,
          0,R,H;

    coefs.block(3*k,0,3,3) = tmp;

    weights.block(3*k,0,3,1) << 1,0.70711,1;
  }

  // Create gsGeometry-derived object for the patch
  gsTensorNurbs<2,real_t> shape(kv0,kv1,coefs,weights);

  gsMultiPatch<T> mp;
  mp.addPatch(shape);
  mp.addAutoBoundaries();

  // Elevate up to order p
  if (p>2)
  {
    for(index_t i = 2; i< p; ++i)
        mp.patch(0).degreeElevate();    // Elevate the degree
  }

  // // Refine n times
  // for(index_t i = 0; i< n; ++i)
  //     mp.patch(0).uniformRefine();

  return mp;
}

template <class T>
void initStepOutput(const std::string name, const gsMatrix<T> & points)
{
  std::ofstream file;
  file.open(name,std::ofstream::out);
  file  << std::setprecision(20)
        << "Deformation norm" << ",";
        for (index_t k=0; k < points.cols(); k++)
        {
          file<< "point "<<k<<" - x" << ","
              << "point "<<k<<" - y" << ","
              << "point "<<k<<" - z" << ",";
        }

  file  << "Lambda" << ","
        << "Indicator" << "\n";
  file.close();

  gsInfo<<"Step results will be written in file: "<<name<<"\n";
}

template <class T>
void writeStepOutput(const gsALMBase<T> * arcLength, const gsMultiPatch<T> & deformation, const std::string name, const gsMatrix<T> & points, const index_t extreme, const index_t kmax) // extreme: the column of point indices to compute the extreme over (default -1)
{
  gsMatrix<T> P(2,1), Q(2,1);
  gsMatrix<T> out(3,points.cols());
  gsMatrix<T> tmp;

  for (index_t p=0; p!=points.cols(); p++)
  {
    P<<points.col(p);
    deformation.patch(0).eval_into(P,tmp);
    out.col(p) = tmp;
  }

  std::ofstream file;
  file.open(name,std::ofstream::out | std::ofstream::app);
  if (extreme==-1)
  {
    file  << std::setprecision(6)
          << arcLength->solutionU().norm() << ",";
          for (index_t p=0; p!=points.cols(); p++)
          {
            file<< out(0,p) << ","
                << out(1,p) << ","
                << out(2,p) << ",";
          }

    file  << arcLength->solutionL() << ","
          << arcLength->indicator() << ","
          << "\n";
  }
  else if (extreme==0 || extreme==1)
  {
    gsMatrix<T> out2(kmax,points.cols()); // evaluation points in the rows, output (per coordinate) in columns
    for (int p = 0; p != points.cols(); p ++)
    {
      Q.at(1-extreme) = points(1-extreme,p);
      for (int k = 0; k != kmax; k ++)
      {
        Q.at(extreme) = 1.0*k/(kmax-1);
        deformation.patch(0).eval_into(Q,tmp);
        out2(k,p) = tmp.at(2); // z coordinate
      }
    }

    file  << std::setprecision(6)
          << arcLength->solutionU().norm() << ",";
          for (index_t p=0; p!=points.cols(); p++)
          {
            file<< out(0,p) << ","
                << out(1,p) << ","
                << std::max(abs(out2.col(p).maxCoeff()),abs(out2.col(p).minCoeff())) << ",";
          }

    file  << arcLength->solutionL() << ","
          << arcLength->indicator() << "\n";
  }
  else
    GISMO_ERROR("Extremes setting unknown");

  file.close();
}

void initSectionOutput(const std::string dirname, bool undeformed)
{
  std::ofstream file2, file3, file4;
  std::string wn2,wn3,wn4;

  if (! undeformed)
  {
    wn2 = dirname + "/" + "pointdataX.txt";
    wn3 = dirname + "/" + "pointdataY.txt";
    wn4 = dirname + "/" + "pointdataZ.txt";
  }
  else
  {
    wn2 = dirname + "/" + "pointdataX0.txt";
    wn3 = dirname + "/" + "pointdataY0.txt";
    wn4 = dirname + "/" + "pointdataZ0.txt";
  }

  file2.open(wn2,std::ofstream::out);
  file2.close();

  file3.open(wn3,std::ofstream::out);
  file3.close();

  file4.open(wn4,std::ofstream::out);
  file4.close();

  gsInfo<<"Cross-section results will be written in directory: "<<dirname<<"\n";
}

template <class T>
void writeSectionOutput(const gsMultiPatch<T> & mp, const std::string dirname, const index_t coordinate, const T coordVal, const index_t N, bool undeformed) // coordinate: the column which remains constant at coordVal
{
  gsMatrix<T> P(2,1);
  gsMatrix<T> tmp;
  P.setZero();
  P.at(coordinate) = coordVal;

  std::ofstream file2, file3, file4;
  std::string wn2,wn3,wn4;

  if (! undeformed)
  {
    wn2 = dirname + "/" + "pointdataX.txt";
    wn3 = dirname + "/" + "pointdataY.txt";
    wn4 = dirname + "/" + "pointdataZ.txt";
  }
  else
  {
    wn2 = dirname + "/" + "pointdataX0.txt";
    wn3 = dirname + "/" + "pointdataY0.txt";
    wn4 = dirname + "/" + "pointdataZ0.txt";
  }

  file2.open(wn2,std::ofstream::out | std::ofstream::app);
  file3.open(wn3,std::ofstream::out | std::ofstream::app);
  file4.open(wn4,std::ofstream::out | std::ofstream::app);


  gsMatrix<T> out(3,N); // evaluation points in the rows, output (per coordinate) in columns
    for (int k = 0; k != N; k ++)
    {
      P.at(1-coordinate) = 1.0*k/(N-1);

      mp.patch(0).eval_into(P,tmp);
      out.col(k) = tmp; // z coordinate

      std::string str2 = std::to_string(out(0,k));
      std::string str3 = std::to_string(out(1,k));
      std::string str4 = std::to_string(out(2,k));
      if(k+1 == N)
      {
          file2<<str2;
          file3<<str3;
          file4<<str4;
      }
      else{
          file2<<str2<<',';
          file3<<str3<<',';
          file4<<str4<<',';
      }
    }
    file2<<'\n';
    file2.close();
    file3<<'\n';
    file3.close();
    file4<<'\n';
    file4.close();
}<|MERGE_RESOLUTION|>--- conflicted
+++ resolved
@@ -124,11 +124,7 @@
     // Arc length method options
     real_t dL = 0; // General arc length
     real_t dLb = 1e-2; // Ard length to find bifurcation
-<<<<<<< HEAD
     real_t tol = 1e-2;
-=======
-    real_t tol = 1e-6;
->>>>>>> 7ddade4f
     real_t tolU = 1e-2;
     real_t tolF = 1e-2;
 
