/** @file bSplineCurve_example.cpp

    @brief Tutorial on gsBSpline class.

    This file is part of the G+Smo library.

    This Source Code Form is subject to the terms of the Mozilla Public
    License, v. 2.0. If a copy of the MPL was not distributed with this
    file, You can obtain one at http://mozilla.org/MPL/2.0/.

    Author(s): A. Mantzaflaris
*/

#include <iostream>

#include <gsKLShell/gsThinShellAssembler.h>
#include <gsKLShell/gsMaterialMatrixBase.h>
#include <gsKLShell/gsMaterialMatrixLinear.h>
#include <gsKLShell/getMaterialMatrix.h>
#include <gsKLShell/gsMaterialMatrixIntegrate.h>
#include <gsKLShell/gsThinShellUtils.h>

#include <gsStructuralAnalysis/gsStructuralAnalysisTools.h>

#include <gsStructuralAnalysis/gsStaticNewton.h>
#include <gsStructuralAnalysis/gsStaticComposite.h>
#include <gsStructuralAnalysis/gsControlDisplacement.h>

#include <gismo.h>

using namespace gismo;

template <class T>
std::vector<gsBSpline<T>> makeCurve(const T tw, const T tg, const T tb, const T ts, const T l, const T a, const std::string expr, const gsKnotVector<T> & kv1);

template <class T>
gsMultiPatch<T> makeTop(const T tw, const T tg, const T tb, const T ts, const T l, const T a, const std::string expr, const gsKnotVector<T> & kv1);
template <class T>
gsMultiPatch<T> makeTop(const T tw, const T tg, const T tb, const T ts, const T l, const T a, const std::vector<gsBSpline<T>> & curves);

template <class T>
gsMultiPatch<T> makeElement(const T tw, const T tg, const T tb, const T ts, const T l, const T a, const std::string expr, const gsKnotVector<T> & kv1);
template <class T>
gsMultiPatch<T> makeElement(const T tw, const T tg, const T tb, const T ts, const T l, const T a, const std::vector<gsBSpline<T>> & curves);

template <class T>
gsMultiPatch<T> makeBottom(const T tw, const T tg, const T tb, const T ts, const T l, const T a, const std::string expr, const gsKnotVector<T> & kv1);
template <class T>
gsMultiPatch<T> makeBottom(const T tw, const T tg, const T tb, const T ts, const T l, const T a, const std::vector<gsBSpline<T>> & curves);

int main(int argc, char *argv[])
{
    // Input options
    int numElevate  = 0;
    int numHref     = 0;
    bool plot       = false;
    bool write = false;

    // Arc length method options
    real_t dL = 0; // General arc length
    real_t tol = 1e-6;
    real_t tolU = 1e-6;
    real_t tolF = 1e-3;
    real_t relax = 1.0;
    real_t tau = 1e4;
    int method = 2; // (0: Load control; 1: Riks' method; 2: Crisfield's method; 3: consistent crisfield method; 4: extended iterations)
    bool SingularPoint = false;
    bool quasiNewton = false;
    int quasiNewtonInt = -1;
    bool adaptive = false;
    real_t perturbation = 0;
    int step = 10;
    index_t maxit = 50;

    std::string wn("data.csv");

    std::string output = "solutionElasticity";

    // geometry options
    real_t start = 0; // starting knot
    real_t end = 1; // ending knot
    index_t interior = 4; // number of interior knots
    index_t multEnd = 3; // multiplicity at the two end knots

    index_t Nx = 1;
    index_t Ny = 0;

    real_t tw = 1.5e-3;
    real_t tg = 1.0e-3;
    real_t tb = 1.5e-3;
    real_t ts = 1.0e-3;
    real_t l  = 10.0e-3;
    real_t al = 0.1;
    real_t b  = 3e-3;
    real_t h  = 2*tg+tb+ts;

    real_t Emax = 1.5;

    gsCmdLine cmd("");
    cmd.addInt("n","interior","Number of interior knots",interior);
    cmd.addInt("X","Nx","Number of element in x-direction",Nx);
    cmd.addInt("Y","Ny","Number of element in y-direction",Ny);

    cmd.addInt("r","hRefine",
       "Number of dyadic h-refinement (bisection) steps to perform before solving",
       numHref);
    cmd.addInt("e","degreeElevation",
      "Number of degree elevation steps to perform on the Geometry's basis before solving",
      numElevate);

    cmd.addReal("a","a/l", "Value of a/l", al);
    cmd.addReal("E","Emax", "Maximum strain", Emax);

    cmd.addInt("m","Method", "Arc length method; 1: Crisfield's method; 2: RIks' method.", method);
    cmd.addReal("L","dLb", "arc length", dL);
    cmd.addReal("A","relaxation", "Relaxation factor for arc length method", relax);

    cmd.addReal("P","perturbation", "perturbation factor", tau);

    cmd.addInt("q","QuasiNewtonInt","Use the Quasi Newton method every INT iterations",quasiNewtonInt);
    cmd.addInt("N", "maxsteps", "Maximum number of steps", step);

    cmd.addSwitch("adaptive", "Adaptive length ", adaptive);
    cmd.addSwitch("bifurcation", "Compute singular points and bifurcation paths", SingularPoint);
    cmd.addSwitch("quasi", "Use the Quasi Newton method", quasiNewton);

    cmd.addSwitch("plot", "Plot result in ParaView format", plot);
    cmd.addSwitch("write", "Write convergence data to file", write);

    try { cmd.getValues(argc,argv); } catch (int rv) { return rv; }

    GISMO_ENSURE(Nx>0,"Number of elements in x must be larger than 0");
    GISMO_ENSURE(Ny>=0,"Number of elements in x must be positive");

    real_t a  = al * l / 2.;

    gsKnotVector<> kv1(start, end, interior, multEnd);
    std::string expr = "-" + std::to_string(a) + "*cos(2*x*pi)";

    gsInfo<<"-----------------------------------------------------------------------------------------------------\n";
    gsInfo<<"-----------------------------------Making the curve--------------------------------------------------\n";
    gsInfo<<"-----------------------------------------------------------------------------------------------------\n";
    std::vector<gsBSpline<>> curves = makeCurve(tw,tg,tb,ts,l,a, expr, kv1);

    gsInfo<<"-----------------------------------------------------------------------------------------------------\n";
    gsInfo<<"-----------------------------------Making the element------------------------------------------------\n";
    gsInfo<<"-----------------------------------------------------------------------------------------------------\n";
    gsMultiPatch<> element = makeElement(tw,tg,tb,ts,l,a,curves);
    auto elementlabels = element.getBoxProperty<std::string>("label");

    gsWriteParaview(element,"element",1000,true);

    gsInfo<<"-----------------------------------------------------------------------------------------------------\n";
    gsInfo<<"-----------------------------------Making the bottom block-------------------------------------------\n";
    gsInfo<<"-----------------------------------------------------------------------------------------------------\n";
    gsMultiPatch<> bottom = makeBottom(tw,tg,tb,ts,l,a,curves);
    auto bottomlabels = bottom.getBoxProperty<std::string>("label");

    gsWriteParaview(bottom,"bottom",1000,true);

    gsInfo<<"-----------------------------------------------------------------------------------------------------\n";
    gsInfo<<"-----------------------------------Making the top block-------------------------------------------\n";
    gsInfo<<"-----------------------------------------------------------------------------------------------------\n";
    gsMultiPatch<> top = makeTop(tw,tg,tb,ts,l,a,curves);
    auto toplabels = top.getBoxProperty<std::string>("label");

    gsWriteParaview(top,"top",1000,true);

    gsInfo<<"-----------------------------------------------------------------------------------------------------\n";
    gsInfo<<"-----------------------------------Making the geometry--------------------------------------------\n";
    gsInfo<<"-----------------------------------------------------------------------------------------------------\n";
    gsMultiPatch<> mp;
    auto labels = mp.addBoxProperty("label",std::string());

    real_t dx = l;
    real_t dy = 2*tg+ts+tb;
    index_t topmid_ID;
    index_t pIndex;
    gsMultiPatch<> tmp;
    for (index_t kx = 0; kx!=Nx; kx++)
    {
        tmp = bottom;
        gsNurbsCreator<>::shift2D(tmp,kx*dx,0);
        for (auto patch = tmp.begin(); patch != tmp.end(); patch++)
        {
            pIndex = mp.addPatch(**patch);
            labels[pIndex] = bottomlabels[(*patch)->id()];
        }

        for (index_t ky = 0; ky!=Ny; ky++)
        {
            tmp = element;
            gsNurbsCreator<>::shift2D(tmp,kx*dx,ky*dy);
            for (auto patch = tmp.begin(); patch != tmp.end(); patch++)
            {
                pIndex = mp.addPatch(**patch);
                labels[pIndex] = elementlabels[(*patch)->id()];
            }
        }
        tmp = top;
        gsNurbsCreator<>::shift2D(tmp,kx*dx,Ny*dy);
        if (kx == math::floor(Nx/2.))
        {
            if (Nx % 2 ==0)
                topmid_ID = mp.nPatches()+8;
            else
                topmid_ID = mp.nPatches()+10;

            gsDebugVar(topmid_ID);
        }
        for (auto patch = tmp.begin(); patch != tmp.end(); patch++)
        {
            pIndex = mp.addPatch(**patch);
            labels[pIndex] = toplabels[(*patch)->id()];
        }
    }
    mp.computeTopology();

    // For different materials for snapping or bearing patches.
    index_t i=0;
    std::vector<size_t> snapIdx, bearIdx;
    for (auto label = labels.vector().begin(); label!=labels.vector().end(); label++, i++)
    {
        if      (*label=="snapping") snapIdx.push_back(i);
        else if (*label=="bearing")  bearIdx.push_back(i);
    }

    if (plot)
    {
        gsWriteParaview<>(mp,"mp",100,true,false);
    }

    gsMultiPatch<> mp_def = mp;
    gsMultiPatch<> deformation;

    // p-refine
    if (numElevate!=0)
        mp.degreeElevate(numElevate);

    // h-refine
    for (int r =0; r < numHref; ++r)
        mp.uniformRefine();

    gsInfo<<"Multi-patch info:\n";
    gsInfo<<"* Number of patches: "<<mp.nPatches()<<"\n";
    gsInfo<<"* First basis      : "<<mp.basis(0)<<"\n";

    // define basis
    gsMultiBasis<> dbasis(mp);

    // Boundary conditions
    gsBoundaryConditions<> bc;

    gsMatrix<> bbox;
    mp.boundingBox(bbox);
    real_t band = 0.01 * (bbox(1,1) - bbox(1,0));
    real_t ymin = bbox(1,0);
    real_t ymax = bbox(1,1);
    if (dL==0) dL = Ny*h / step * 2;
    gsConstantFunction<> displ(dL,2);
    std::vector<patchSide> topBdr;
    for (typename gsBoxTopology::const_biterator bit = mp.bBegin(); bit!=mp.bEnd(); bit++)
    {
        // get the parametric center of the boundary
        gsMatrix<> pRange = mp.patch(bit->patch).boundary(bit->side())->support();
        real_t center = (pRange(0,1)-pRange(0,0)) / 2. + pRange(0,0);
        gsMatrix<> centerpt(1,1);
        centerpt<<center;
        gsMatrix<> eval = mp.patch(bit->patch).boundary(bit->side())->eval(centerpt);

        if ( (eval(1,0) <= ymin + band) && (eval(1,0) >= ymin - band))
        {
            bc.addCondition(bit->patch,bit->side(),condition_type::dirichlet,0,0,false,0);
            bc.addCondition(bit->patch,bit->side(),condition_type::dirichlet,0,0,false,1);
        }
        else if ((eval(1,0) <= ymax + band) && (eval(1,0) >= ymax - band))
        {
            bc.addCondition(bit->patch,bit->side(),condition_type::dirichlet,0,0,false,0);
            bc.addCondition(bit->patch,bit->side(),condition_type::dirichlet,&displ,0,false,1);
            topBdr.push_back(*bit);
        }
    }
    bc.addCornerValue(boundary::corner::southwest,0.0,0,0,-1);

    // Ref points
    gsMatrix<> writePoints(2,1);
    gsVector<index_t> writePatches(1);
    writePatches<<topmid_ID;
    real_t xBoundary;
    if (Nx % 2 == 0)
    {
        gsMatrix<> supp = mp.patch(writePatches[0]).boundary(boundary::north)->support();
        xBoundary = supp(0,0);
    }
    else
    {
        gsMatrix<> northCenter = mp.patch(writePatches[0]).boundary(boundary::north)->parameterCenter();
        xBoundary = northCenter(0,0);
    }
    gsMatrix<> supp = mp.patch(writePatches[0]).support();
    writePoints.col(0)<<xBoundary,supp(1,1);

    gsMatrix<> evalPoints;
    mp.patch(topmid_ID).eval_into(writePoints,evalPoints);

    // fd.getId(20, bc); // id=2: boundary conditions
    bc.setGeoMap(mp);
    gsInfo<<"Boundary conditions:\n"<< bc <<"\n";

    // Loads
    gsFunctionExpr<> bodyForce("0","0",2);
    gsInfo<<"Body force function "<< bodyForce << "\n";

    gsInfo << "Patches: "<< mp.nPatches() <<", degree: "<< dbasis.minCwiseDegree() <<"\n";
    gsInfo<<mp<<"\n";

    // -----------------------------------------------------------------------------------------------
    // --------------------------------------Solve Static problem-------------------------------------
    // -----------------------------------------------------------------------------------------------

    // Loads
    gsFunctionExpr<> force("0","0",2);

    gsMaterialMatrixBase<real_t>* materialMatrix;
    gsOptionList options;
    std::vector<gsFunction<>*> parameters(2);
    gsFunctionExpr<> t(std::to_string(b),2);
    gsFunctionExpr<> E(std::to_string(78e6),2);
    gsConstantFunction<> nu(0.4,2);
    gsFunctionExpr<> rho(std::to_string(1.0),2);
    parameters[0] = &E;
    parameters[1] = &nu;
    options.addInt("Material","Material model: (0): SvK | (1): NH | (2): NH_ext | (3): MR | (4): Ogden",1);
    options.addInt("Implementation","Implementation: (0): Composites | (1): Analytical | (2): Generalized | (3): Spectral",1);
    options.addSwitch("Compressibility","Compressibility",true);
    materialMatrix = getMaterialMatrix<2,real_t>(mp,t,parameters,rho,options);

    gsThinShellAssembler<2, real_t, false> assembler(mp,dbasis,bc,force,materialMatrix);
    // Set the penalty parameter for the interface C1 continuity
    gsOptionList assemblerOptions = assembler.options();
    assemblerOptions.setInt("Continuity",0);
    assembler.setOptions(assemblerOptions);

    //! [Define jacobian and residual]
    // Function for the Jacobian
    gsStructuralAnalysisOps<real_t>::Jacobian_t Jacobian = [&assembler,&mp_def](gsVector<real_t> const &x, gsSparseMatrix<real_t> & m)
    {
        ThinShellAssemblerStatus status;
        assembler.constructSolution(x,mp_def);
        status = assembler.assembleMatrix(mp_def);
        m = assembler.matrix();
        return status == ThinShellAssemblerStatus::Success;
    };
    // Function for the Residual
    gsStructuralAnalysisOps<real_t>::ALResidual_t ALResidual = [&bc,&displ,&assembler,&mp_def](gsVector<real_t> const &x, real_t lam, gsVector<real_t> & result)
    {
        ThinShellAssemblerStatus status;
        displ.setValue(lam,2);
        assembler.updateBCs(bc);
        assembler.constructSolution(x,mp_def);
        status = assembler.assembleVector(mp_def);
        result = assembler.rhs(); 
        return status == ThinShellAssemblerStatus::Success;
    };
    //! [Define jacobian and residual]

    // Assemble linear system to obtain the force vector
    assembler.assemble();
    gsSparseMatrix<> matrix = assembler.matrix();
    gsVector<> vector = assembler.rhs();
    gsInfo << "Initialized system with " << assembler.numDofs() << " dofs.\n";

    //=============================================//
                  // Solving //
    //=============================================//

    gsStaticNewton<real_t> staticNR(matrix,vector,Jacobian,ALResidual);
    gsOptionList NROptions = staticNR.options();
    NROptions.setInt("verbose",1);
    NROptions.setInt("maxIt",maxit);
    NROptions.setReal("tolU",tolU);
    NROptions.setReal("tolF",tolF);
    staticNR.setOptions(NROptions);

    gsStaticComposite<real_t> staticSolver({&staticNR});
    staticSolver.initialize();

    gsControlDisplacement<real_t> control(&staticSolver);

    std::string dirname = "ArcLengthResults/snapping_DC_2D_" + std::to_string(Nx) + "x" + std::to_string(Ny+1) + "_al=" + std::to_string(al) + "_r=" + std::to_string(numHref) + "_e=" + std::to_string(numElevate);

    gsParaviewCollection collection(dirname + "/" + output);
    deformation = mp;

    if (write)
    {
        std::ofstream file;
        file.open(dirname + "/" + wn,std::ofstream::out);
        file    << std::setprecision(20)
        << "Deformation norm" << ",";
        for (index_t k=0; k!=writePatches.size(); k++)
        {
            file<< "point "<<k<<" - x" << ","
            << "point "<<k<<" - y" << ",";

        }
        file  << "Eps" << ",";
        file  << "Sigma" << ",";
        file  << "Lambda" << ","
        << "Indicator"
        << "\n";
        file.close();
    }

    real_t dL0 = dL;
    int reset = 0;
    gsMultiPatch<> mp_def0 = mp_def;
    real_t indicator;

    index_t  k = 0;
    real_t D = 0, eps = 0, sig = 0;
    displ.setValue(D - dL,2);
    assembler.updateBCs(bc);
    gsMatrix<> solVector;
    while (eps<=Emax && k < step)
    {
        gsInfo<<"Load step "<<k<<"; D = "<<D<<"; dL = "<<dL<<"\n";

        gsStatus status = control.step(dL);

        if (status==gsStatus::NotConverged || status==gsStatus::AssemblyError)
        {
            dL = dL/2;
            displ.setValue(D+dL,2);
            reset = 1;
            mp_def = mp_def0;
            gsInfo<<"Iterations did not converge\n";
            continue;
        }

        solVector = control.solutionU();
        indicator = staticNR.indicator();

        // Recover force on the north boundaries
        assembler.constructSolution(solVector,mp_def);
        gsVector<> F = assembler.boundaryForce(mp_def,topBdr);
        real_t Load = F[1];

        assembler.constructDisplacement(solVector,mp_def);
        if (plot)
        {
            std::string fileName = dirname + "/" + output + util::to_string(k) + "_";
            // creating a container to plot all fields to one Paraview file
            gsField<> solField(mp,mp_def);
            gsWriteParaview<>(solField, fileName, 50,true);
            fileName = gsFileManager::getFilename(fileName);
            for (size_t p=0; p!=mp.nPatches(); p++)
            {
                collection.addPart(fileName + std::to_string(p) + ".vts",k,"",p);
                collection.addPart(fileName + std::to_string(p) + "_mesh.vtp",k,"",p);
            }
        }

        gsMatrix<> out_def = mp_def.patch(writePatches(0)).eval(writePoints.col(0));
        gsDebugVar(out_def);
        eps = out_def(1,0) / (Ny*h);
        sig = Load / (Nx*b*l);
        gsDebugVar(eps);
        if (write)
        {

            std::ofstream file;
            file.open(dirname + "/" + wn,std::ofstream::out | std::ofstream::app);
            file    << std::setprecision(6)
            << control.solutionU().norm() << ",";
            file<< out_def(0,0) << ","
            << out_def(1,0) << ",";
            file<< eps<<",";
            file<< sig<<",";
            file    << control.solutionL() << "," << indicator<<"\n";
            file.close();
        }


<<<<<<< HEAD
//        if (reset!=1)
//        {
          dL = dL0;
//        }
=======
        // if (reset!=1)
        // {
          dL = dL0;
        // }
>>>>>>> 9f892355
        reset = 0;

        mp_def0 = mp_def;
        D += dL;
        k++;

        gsInfo<<"--------------------------------------------------------------------------------------------------------------\n";
    }

    if (plot)
    {
        collection.save();
    }

    delete materialMatrix;
    return 1;
}

template <class T>
std::vector<gsBSpline<T>> makeCurve(const T tw, const T tg, const T tb, const T ts, const T l, const T a, const std::string expr, const gsKnotVector<T> & kv1)
{

    gsFunctionExpr<T> fun(expr,2);
    gsKnotVector<T> kv2(0, 1, 0, 2);
    gsBSplineBasis<real_t> basis1(kv1);
    gsTensorBSplineBasis<2,real_t> basis2(kv1,kv2);

    gsMultiPatch<T> mp;
    mp.addPatch(gsNurbsCreator<T>::BSplineSquare());
    mp.patch(0).coefs()<<   0 , 0 , 1 , 0
    , 0 , 1 , 1 , 1 ;

    gsBoundaryConditions<T> bc;
    bc.addCondition(boundary::west,condition_type::dirichlet,&fun,0);
    bc.addCondition(boundary::east,condition_type::dirichlet,&fun,0);
    bc.setGeoMap(mp);

    gsMultiBasis<T> mb(basis2);
    gsMatrix<T> solution;

    gsExprAssembler<T> A(1,1);
    A.setIntegrationElements(mb);
    auto u = A.getSpace(mb,1);
    auto G = A.getMap(mp);
    auto f = A.getCoeff(fun,G);
    auto sol=A.getSolution(u,solution);

    u.setup(bc,dirichlet::l2Projection,0);
    A.initSystem();
    A.assemble(u*u.tr()*meas(G),u*f*meas(G));
    typename gsSparseSolver<T>::LU solver;
    solver.compute(A.matrix());
    solution = solver.solve(A.rhs());

    gsMatrix<T> spline_coefs;
    sol.extract(spline_coefs);

    gsTensorBSpline<2,real_t> spline(basis2,spline_coefs);
    gsWriteParaview<T>(spline,"spline",1000,true,true);

    gsTensorBSpline<2,real_t> left, midleft, mid, midright, right;
    real_t splitleft    = tw/2. / l;
    real_t splitmidleft = 0.5 - tw/2. / l;
    real_t splitmidright= 0.5 + tw/2. / l;
    real_t splitright   = 1 - tw/2. / l;

    spline.splitAt(0,splitleft,left,spline);
    spline.splitAt(0,splitmidleft,midleft,spline);
    spline.splitAt(0,splitmidright,mid,spline);
    spline.splitAt(0,splitright,midright,right);

    gsBSpline<T> left_crv, midleft_crv, mid_crv, midright_crv, right_crv;
    left.slice(1,0,left_crv);
    midleft.slice(1,0,midleft_crv);
    mid.slice(1,0,mid_crv);
    midright.slice(1,0,midright_crv);
    right.slice(1,0,right_crv);

    std::vector<gsBSpline<T>> result;
    result.push_back(left_crv);
    result.push_back(midleft_crv);
    result.push_back(mid_crv);
    result.push_back(midright_crv);
    result.push_back(right_crv);
    return result;
}

template <class T>
gsMultiPatch<T> makeTop(const T tw, const T tg, const T tb, const T ts, const T l, const T a, const std::string expr, const gsKnotVector<T> & kv1)
{
    std::vector<gsBSpline<T>> curves = makeCurve(tw,tg,tb,ts,l,a, expr, kv1);
    return makeTop(tw,tg,tb,ts,l,a,curves);
}

template <class T>
gsMultiPatch<T> makeTop(const T tw, const T tg, const T tb, const T ts, const T l, const T a, const std::vector<gsBSpline<T>> & curves)
{
    gsKnotVector<T> kv2(0, 1, 0, 2);

    gsBSpline<T> left_crv = curves[0];
    gsBSpline<T> midleft_crv = curves[1];
    gsBSpline<T> mid_crv = curves[2];
    gsBSpline<T> midright_crv = curves[3];
    gsBSpline<T> right_crv = curves[4];

    gsBSplineBasis<T> left_basis, midleft_basis, mid_basis, midright_basis, right_basis;
    left_basis = left_crv.basis();
    midleft_basis = midleft_crv.basis();
    mid_basis = mid_crv.basis();
    midright_basis = midright_crv.basis();
    right_basis = right_crv.basis();

    gsMatrix<T> left_coefs, midleft_coefs, mid_coefs, midright_coefs, right_coefs;
    gsMatrix<T> tmp_coefs;

    gsTensorBSplineBasis<2,real_t> left_tbasis(left_basis.knots(),kv2);
    gsTensorBSplineBasis<2,real_t> midleft_tbasis(midleft_basis.knots(),kv2);
    gsTensorBSplineBasis<2,real_t> mid_tbasis(mid_basis.knots(),kv2);
    gsTensorBSplineBasis<2,real_t> midright_tbasis(midright_basis.knots(),kv2);
    gsTensorBSplineBasis<2,real_t> right_tbasis(right_basis.knots(),kv2);

    gsMatrix<T> coefs_tmp, tmp, ones;
    gsMultiPatch<T> top;
    auto labels = top.addBoxProperty("label",std::string());
    index_t pIndex;
    // Get the coefficients
    tmp_coefs.resize(left_crv.coefs().rows(),2);
    tmp_coefs.col(0) = left_basis.anchors().transpose() * l;
    tmp_coefs.col(1) = left_crv.coefs();
    left_coefs = tmp_coefs;

    tmp_coefs.resize(midleft_crv.coefs().rows(),2);
    tmp_coefs.col(0) = midleft_basis.anchors().transpose() * l;
    tmp_coefs.col(1) = midleft_crv.coefs();
    midleft_coefs = tmp_coefs;

    tmp_coefs.resize(mid_crv.coefs().rows(),2);
    tmp_coefs.col(0) = mid_basis.anchors().transpose() * l;
    tmp_coefs.col(1) = mid_crv.coefs();
    mid_coefs = tmp_coefs;

    tmp_coefs.resize(midright_crv.coefs().rows(),2);
    tmp_coefs.col(0) = midright_basis.anchors().transpose() * l;
    tmp_coefs.col(1) = midright_crv.coefs();
    midright_coefs = tmp_coefs;

    tmp_coefs.resize(right_crv.coefs().rows(),2);
    tmp_coefs.col(0) = right_basis.anchors().transpose() * l;
    tmp_coefs.col(1) = right_crv.coefs();
    right_coefs = tmp_coefs;

    // The cosine starts at a, but we want it to start at tg/2
    ones = gsMatrix<T>::Ones(left_coefs.rows(),1);
    left_coefs.col(1) += (tg/2.-a) * ones;
    ones = gsMatrix<T>::Ones(midleft_coefs.rows(),1);
    midleft_coefs.col(1) += (tg/2.-a) * ones;
    ones = gsMatrix<T>::Ones(mid_coefs.rows(),1);
    mid_coefs.col(1) += (tg/2.-a) * ones;
    ones = gsMatrix<T>::Ones(midright_coefs.rows(),1);
    midright_coefs.col(1) += (tg/2.-a) * ones;
    ones = gsMatrix<T>::Ones(right_coefs.rows(),1);
    right_coefs.col(1) += (tg/2.-a) * ones;

    // we start at the bottom block
    tmp = mid_coefs;
    ones = gsMatrix<T>::Ones(tmp.rows(),1);
    coefs_tmp.resize(2*tmp.rows(),tmp.cols());
    coefs_tmp.block(tmp.rows(),0,tmp.rows(),tmp.cols()) = tmp;
    tmp.col(1) -= tg * ones;
    coefs_tmp.block(0,0,tmp.rows(),tmp.cols()) = tmp;
    pIndex = top.addPatch(gsTensorBSpline<2,real_t>(mid_tbasis,coefs_tmp));
    labels[pIndex] = "bearing";

    // Now the bottom cosine
    tmp = left_coefs;
    ones = gsMatrix<T>::Ones(tmp.rows(),1);
    coefs_tmp.resize(2*tmp.rows(),tmp.cols());
    coefs_tmp.block(0,0,tmp.rows(),tmp.cols()) = tmp;
    tmp.col(1) += ts * ones;
    coefs_tmp.block(tmp.rows(),0,tmp.rows(),tmp.cols()) = tmp;
    pIndex = top.addPatch(gsTensorBSpline<2,real_t>(left_tbasis,coefs_tmp));
    labels[pIndex] = "snapping";

    tmp = midleft_coefs;
    ones = gsMatrix<T>::Ones(tmp.rows(),1);
    coefs_tmp.resize(2*tmp.rows(),tmp.cols());
    coefs_tmp.block(0,0,tmp.rows(),tmp.cols()) = tmp;
    tmp.col(1) += ts * ones;
    coefs_tmp.block(tmp.rows(),0,tmp.rows(),tmp.cols()) = tmp;
    pIndex = top.addPatch(gsTensorBSpline<2,real_t>(midleft_tbasis,coefs_tmp));
    labels[pIndex] = "snapping";

    tmp = mid_coefs;
    ones = gsMatrix<T>::Ones(tmp.rows(),1);
    coefs_tmp.resize(2*tmp.rows(),tmp.cols());
    coefs_tmp.block(0,0,tmp.rows(),tmp.cols()) = tmp;
    tmp.col(1) += ts * ones;
    coefs_tmp.block(tmp.rows(),0,tmp.rows(),tmp.cols()) = tmp;
    pIndex = top.addPatch(gsTensorBSpline<2,real_t>(mid_tbasis,coefs_tmp));
    labels[pIndex] = "snapping";

    tmp = midright_coefs;
    ones = gsMatrix<T>::Ones(tmp.rows(),1);
    coefs_tmp.resize(2*tmp.rows(),tmp.cols());
    coefs_tmp.block(0,0,tmp.rows(),tmp.cols()) = tmp;
    tmp.col(1) += ts * ones;
    coefs_tmp.block(tmp.rows(),0,tmp.rows(),tmp.cols()) = tmp;
    pIndex = top.addPatch(gsTensorBSpline<2,real_t>(midright_tbasis,coefs_tmp));
    labels[pIndex] = "snapping";

    tmp = right_coefs;
    ones = gsMatrix<T>::Ones(tmp.rows(),1);
    coefs_tmp.resize(2*tmp.rows(),tmp.cols());
    coefs_tmp.block(0,0,tmp.rows(),tmp.cols()) = tmp;
    tmp.col(1) += ts * ones;
    coefs_tmp.block(tmp.rows(),0,tmp.rows(),tmp.cols()) = tmp;
    pIndex = top.addPatch(gsTensorBSpline<2,real_t>(right_tbasis,coefs_tmp));
    labels[pIndex] = "snapping";

    // Lift all coefficient matrices with ts
    ones = gsMatrix<T>::Ones(left_coefs.rows(),1);
    left_coefs.col(1) += ts * ones;
    ones = gsMatrix<T>::Ones(midleft_coefs.rows(),1);
    midleft_coefs.col(1) += ts * ones;
    ones = gsMatrix<T>::Ones(mid_coefs.rows(),1);
    mid_coefs.col(1) += ts * ones;
    ones = gsMatrix<T>::Ones(midright_coefs.rows(),1);
    midright_coefs.col(1) += ts * ones;
    ones = gsMatrix<T>::Ones(right_coefs.rows(),1);
    right_coefs.col(1) += ts * ones;

    // mid-row
    tmp = left_coefs;
    ones = gsMatrix<T>::Ones(tmp.rows(),1);
    coefs_tmp.resize(2*tmp.rows(),tmp.cols());
    coefs_tmp.block(0,0,tmp.rows(),tmp.cols()) = tmp;
    tmp.col(1) += tg*ones;
    coefs_tmp.block(tmp.rows(),0,tmp.rows(),tmp.cols()) = tmp;
    pIndex = top.addPatch(gsTensorBSpline<2,real_t>(left_tbasis,coefs_tmp));
    labels[pIndex] = "bearing";

    tmp = right_coefs;
    ones = gsMatrix<T>::Ones(tmp.rows(),1);
    coefs_tmp.resize(2*tmp.rows(),tmp.cols());
    coefs_tmp.block(0,0,tmp.rows(),tmp.cols()) = tmp;
    tmp.col(1) += tg*ones;
    coefs_tmp.block(tmp.rows(),0,tmp.rows(),tmp.cols()) = tmp;
    pIndex = top.addPatch(gsTensorBSpline<2,real_t>(right_tbasis,coefs_tmp));
    labels[pIndex] = "bearing";

    // Lift all coefficient matrices with tg/2.
    ones = gsMatrix<T>::Ones(left_coefs.rows(),1);
    left_coefs.col(1) += tg * ones;
    ones = gsMatrix<T>::Ones(midleft_coefs.rows(),1);
    midleft_coefs.col(1) += tg * ones;
    ones = gsMatrix<T>::Ones(mid_coefs.rows(),1);
    mid_coefs.col(1) += tg * ones;
    ones = gsMatrix<T>::Ones(midright_coefs.rows(),1);
    midright_coefs.col(1) += tg * ones;
    ones = gsMatrix<T>::Ones(right_coefs.rows(),1);
    right_coefs.col(1) += tg * ones;

    // Now the top cosine
    tmp = left_coefs;
    ones = gsMatrix<T>::Ones(tmp.rows(),1);
    coefs_tmp.resize(2*tmp.rows(),tmp.cols());
    coefs_tmp.block(0,0,tmp.rows(),tmp.cols()) = tmp;
    tmp.col(1).setConstant(tg/2+ts+tg+tb+(5*tg)); //last number is margin
    coefs_tmp.block(tmp.rows(),0,tmp.rows(),tmp.cols()) = tmp;
    pIndex = top.addPatch(gsTensorBSpline<2,real_t>(left_tbasis,coefs_tmp));
    labels[pIndex] = "bearing";

    tmp = midleft_coefs;
    ones = gsMatrix<T>::Ones(tmp.rows(),1);
    coefs_tmp.resize(2*tmp.rows(),tmp.cols());
    coefs_tmp.block(0,0,tmp.rows(),tmp.cols()) = tmp;
    tmp.col(1).setConstant(tg/2+ts+tg+tb+(5*tg));
    coefs_tmp.block(tmp.rows(),0,tmp.rows(),tmp.cols()) = tmp;
    pIndex = top.addPatch(gsTensorBSpline<2,real_t>(midleft_tbasis,coefs_tmp));
    labels[pIndex] = "bearing";

    tmp = mid_coefs;
    ones = gsMatrix<T>::Ones(tmp.rows(),1);
    coefs_tmp.resize(2*tmp.rows(),tmp.cols());
    coefs_tmp.block(0,0,tmp.rows(),tmp.cols()) = tmp;
    tmp.col(1).setConstant(tg/2+ts+tg+tb+(5*tg));
    coefs_tmp.block(tmp.rows(),0,tmp.rows(),tmp.cols()) = tmp;
    pIndex = top.addPatch(gsTensorBSpline<2,real_t>(mid_tbasis,coefs_tmp));
    labels[pIndex] = "bearing";

    tmp = midright_coefs;
    ones = gsMatrix<T>::Ones(tmp.rows(),1);
    coefs_tmp.resize(2*tmp.rows(),tmp.cols());
    coefs_tmp.block(0,0,tmp.rows(),tmp.cols()) = tmp;
    tmp.col(1).setConstant(tg/2+ts+tg+tb+(5*tg));
    coefs_tmp.block(tmp.rows(),0,tmp.rows(),tmp.cols()) = tmp;
    pIndex = top.addPatch(gsTensorBSpline<2,real_t>(midright_tbasis,coefs_tmp));
    labels[pIndex] = "bearing";

    tmp = right_coefs;
    ones = gsMatrix<T>::Ones(tmp.rows(),1);
    coefs_tmp.resize(2*tmp.rows(),tmp.cols());
    coefs_tmp.block(0,0,tmp.rows(),tmp.cols()) = tmp;
    tmp.col(1).setConstant(tg/2+ts+tg+tb+(5*tg));
    coefs_tmp.block(tmp.rows(),0,tmp.rows(),tmp.cols()) = tmp;
    pIndex = top.addPatch(gsTensorBSpline<2,real_t>(right_tbasis,coefs_tmp));
    labels[pIndex] = "bearing";

    for (index_t p=8; p!=13; p++)
        top.patch(p).uniformRefine(1,1,1);

    return top;
}

template <class T>
gsMultiPatch<T> makeElement(const T tw, const T tg, const T tb, const T ts, const T l, const T a, const std::string expr, const gsKnotVector<T> & kv1)
{
    std::vector<gsBSpline<T>> curves = makeCurve(tw,tg,tb,ts,l,a, expr, kv1);
    return makeElement(tw,tg,tb,ts,l,a,curves);
}

template <class T>
gsMultiPatch<T> makeElement(const T tw, const T tg, const T tb, const T ts, const T l, const T a, const std::vector<gsBSpline<T>> & curves)
{
    gsKnotVector<T> kv2(0, 1, 0, 2);

    gsBSpline<T> left_crv = curves[0];
    gsBSpline<T> midleft_crv = curves[1];
    gsBSpline<T> mid_crv = curves[2];
    gsBSpline<T> midright_crv = curves[3];
    gsBSpline<T> right_crv = curves[4];

    gsBSplineBasis<T> left_basis, midleft_basis, mid_basis, midright_basis, right_basis;
    left_basis = left_crv.basis();
    midleft_basis = midleft_crv.basis();
    mid_basis = mid_crv.basis();
    midright_basis = midright_crv.basis();
    right_basis = right_crv.basis();

    gsMatrix<T> left_coefs, midleft_coefs, mid_coefs, midright_coefs, right_coefs;
    gsMatrix<T> tmp_coefs;

    gsTensorBSplineBasis<2,real_t> left_tbasis(left_basis.knots(),kv2);
    gsTensorBSplineBasis<2,real_t> midleft_tbasis(midleft_basis.knots(),kv2);
    gsTensorBSplineBasis<2,real_t> mid_tbasis(mid_basis.knots(),kv2);
    gsTensorBSplineBasis<2,real_t> midright_tbasis(midright_basis.knots(),kv2);
    gsTensorBSplineBasis<2,real_t> right_tbasis(right_basis.knots(),kv2);

    gsMatrix<T> coefs_tmp, tmp, ones;
    gsMultiPatch<T> element;
    auto labels = element.addBoxProperty("label",std::string());
    index_t pIndex;
    // Get the coefficients
    tmp_coefs.resize(left_crv.coefs().rows(),2);
    tmp_coefs.col(0) = left_basis.anchors().transpose() * l;
    tmp_coefs.col(1) = left_crv.coefs();
    left_coefs = tmp_coefs;

    tmp_coefs.resize(midleft_crv.coefs().rows(),2);
    tmp_coefs.col(0) = midleft_basis.anchors().transpose() * l;
    tmp_coefs.col(1) = midleft_crv.coefs();
    midleft_coefs = tmp_coefs;

    tmp_coefs.resize(mid_crv.coefs().rows(),2);
    tmp_coefs.col(0) = mid_basis.anchors().transpose() * l;
    tmp_coefs.col(1) = mid_crv.coefs();
    mid_coefs = tmp_coefs;

    tmp_coefs.resize(midright_crv.coefs().rows(),2);
    tmp_coefs.col(0) = midright_basis.anchors().transpose() * l;
    tmp_coefs.col(1) = midright_crv.coefs();
    midright_coefs = tmp_coefs;

    tmp_coefs.resize(right_crv.coefs().rows(),2);
    tmp_coefs.col(0) = right_basis.anchors().transpose() * l;
    tmp_coefs.col(1) = right_crv.coefs();
    right_coefs = tmp_coefs;

    // The cosine starts at a, but we want it to start at tg/2
    ones = gsMatrix<T>::Ones(left_coefs.rows(),1);
    left_coefs.col(1) += (tg/2.-a) * ones;
    ones = gsMatrix<T>::Ones(midleft_coefs.rows(),1);
    midleft_coefs.col(1) += (tg/2.-a) * ones;
    ones = gsMatrix<T>::Ones(mid_coefs.rows(),1);
    mid_coefs.col(1) += (tg/2.-a) * ones;
    ones = gsMatrix<T>::Ones(midright_coefs.rows(),1);
    midright_coefs.col(1) += (tg/2.-a) * ones;
    ones = gsMatrix<T>::Ones(right_coefs.rows(),1);
    right_coefs.col(1) += (tg/2.-a) * ones;

    // we start at the bottom two blocks
    tmp = mid_coefs;
    ones = gsMatrix<T>::Ones(tmp.rows(),1);
    coefs_tmp.resize(2*tmp.rows(),tmp.cols());
    coefs_tmp.block(tmp.rows(),0,tmp.rows(),tmp.cols()) = tmp;
    tmp.col(1) -= tg*ones;
    coefs_tmp.block(0,0,tmp.rows(),tmp.cols()) = tmp;
    pIndex = element.addPatch(gsTensorBSpline<2,real_t>(mid_tbasis,coefs_tmp));
    labels[pIndex] = "bearing";

    // Now the bottom cosine
    tmp = left_coefs;
    ones = gsMatrix<T>::Ones(tmp.rows(),1);
    coefs_tmp.resize(2*tmp.rows(),tmp.cols());
    coefs_tmp.block(0,0,tmp.rows(),tmp.cols()) = tmp;
    tmp.col(1) += ts * ones;
    coefs_tmp.block(tmp.rows(),0,tmp.rows(),tmp.cols()) = tmp;
    pIndex = element.addPatch(gsTensorBSpline<2,real_t>(left_tbasis,coefs_tmp));
    labels[pIndex] = "snapping";

    tmp = midleft_coefs;
    ones = gsMatrix<T>::Ones(tmp.rows(),1);
    coefs_tmp.resize(2*tmp.rows(),tmp.cols());
    coefs_tmp.block(0,0,tmp.rows(),tmp.cols()) = tmp;
    tmp.col(1) += ts * ones;
    coefs_tmp.block(tmp.rows(),0,tmp.rows(),tmp.cols()) = tmp;
    pIndex = element.addPatch(gsTensorBSpline<2,real_t>(midleft_tbasis,coefs_tmp));
    labels[pIndex] = "snapping";

    tmp = mid_coefs;
    ones = gsMatrix<T>::Ones(tmp.rows(),1);
    coefs_tmp.resize(2*tmp.rows(),tmp.cols());
    coefs_tmp.block(0,0,tmp.rows(),tmp.cols()) = tmp;
    tmp.col(1) += ts * ones;
    coefs_tmp.block(tmp.rows(),0,tmp.rows(),tmp.cols()) = tmp;
    pIndex = element.addPatch(gsTensorBSpline<2,real_t>(mid_tbasis,coefs_tmp));
    labels[pIndex] = "snapping";

    tmp = midright_coefs;
    ones = gsMatrix<T>::Ones(tmp.rows(),1);
    coefs_tmp.resize(2*tmp.rows(),tmp.cols());
    coefs_tmp.block(0,0,tmp.rows(),tmp.cols()) = tmp;
    tmp.col(1) += ts * ones;
    coefs_tmp.block(tmp.rows(),0,tmp.rows(),tmp.cols()) = tmp;
    pIndex = element.addPatch(gsTensorBSpline<2,real_t>(midright_tbasis,coefs_tmp));
    labels[pIndex] = "snapping";

    tmp = right_coefs;
    ones = gsMatrix<T>::Ones(tmp.rows(),1);
    coefs_tmp.resize(2*tmp.rows(),tmp.cols());
    coefs_tmp.block(0,0,tmp.rows(),tmp.cols()) = tmp;
    tmp.col(1) += ts * ones;
    coefs_tmp.block(tmp.rows(),0,tmp.rows(),tmp.cols()) = tmp;
    pIndex = element.addPatch(gsTensorBSpline<2,real_t>(right_tbasis,coefs_tmp));
    labels[pIndex] = "snapping";

    // Lift all coefficient matrices with ts
    ones = gsMatrix<T>::Ones(left_coefs.rows(),1);
    left_coefs.col(1) += ts * ones;
    ones = gsMatrix<T>::Ones(midleft_coefs.rows(),1);
    midleft_coefs.col(1) += ts * ones;
    ones = gsMatrix<T>::Ones(mid_coefs.rows(),1);
    mid_coefs.col(1) += ts * ones;
    ones = gsMatrix<T>::Ones(midright_coefs.rows(),1);
    midright_coefs.col(1) += ts * ones;
    ones = gsMatrix<T>::Ones(right_coefs.rows(),1);
    right_coefs.col(1) += ts * ones;

    // mid-row
    tmp = left_coefs;
    ones = gsMatrix<T>::Ones(tmp.rows(),1);
    coefs_tmp.resize(2*tmp.rows(),tmp.cols());
    coefs_tmp.block(0,0,tmp.rows(),tmp.cols()) = tmp;
    tmp.col(1) += tg*ones;
    coefs_tmp.block(tmp.rows(),0,tmp.rows(),tmp.cols()) = tmp;
    pIndex = element.addPatch(gsTensorBSpline<2,real_t>(left_tbasis,coefs_tmp));
    labels[pIndex] = "bearing";

    tmp = right_coefs;
    ones = gsMatrix<T>::Ones(tmp.rows(),1);
    coefs_tmp.resize(2*tmp.rows(),tmp.cols());
    coefs_tmp.block(0,0,tmp.rows(),tmp.cols()) = tmp;
    tmp.col(1) += tg*ones;
    coefs_tmp.block(tmp.rows(),0,tmp.rows(),tmp.cols()) = tmp;
    pIndex = element.addPatch(gsTensorBSpline<2,real_t>(right_tbasis,coefs_tmp));
    labels[pIndex] = "bearing";

    // Lift all coefficient matrices with tg.
    ones = gsMatrix<T>::Ones(left_coefs.rows(),1);
    left_coefs.col(1) += tg * ones;
    ones = gsMatrix<T>::Ones(midleft_coefs.rows(),1);
    midleft_coefs.col(1) += tg * ones;
    ones = gsMatrix<T>::Ones(mid_coefs.rows(),1);
    mid_coefs.col(1) += tg * ones;
    ones = gsMatrix<T>::Ones(midright_coefs.rows(),1);
    midright_coefs.col(1) += tg * ones;
    ones = gsMatrix<T>::Ones(right_coefs.rows(),1);
    right_coefs.col(1) += tg * ones;

    // Now the top cosine
    tmp = left_coefs;
    ones = gsMatrix<T>::Ones(tmp.rows(),1);
    coefs_tmp.resize(2*tmp.rows(),tmp.cols());
    coefs_tmp.block(0,0,tmp.rows(),tmp.cols()) = tmp;
    tmp.col(1) += tb * ones;
    coefs_tmp.block(tmp.rows(),0,tmp.rows(),tmp.cols()) = tmp;
    pIndex = element.addPatch(gsTensorBSpline<2,real_t>(left_tbasis,coefs_tmp));
    labels[pIndex] = "bearing";

    tmp = midleft_coefs;
    ones = gsMatrix<T>::Ones(tmp.rows(),1);
    coefs_tmp.resize(2*tmp.rows(),tmp.cols());
    coefs_tmp.block(0,0,tmp.rows(),tmp.cols()) = tmp;
    tmp.col(1) += tb * ones;
    coefs_tmp.block(tmp.rows(),0,tmp.rows(),tmp.cols()) = tmp;
    pIndex = element.addPatch(gsTensorBSpline<2,real_t>(midleft_tbasis,coefs_tmp));
    labels[pIndex] = "bearing";

    tmp = mid_coefs;
    ones = gsMatrix<T>::Ones(tmp.rows(),1);
    coefs_tmp.resize(2*tmp.rows(),tmp.cols());
    coefs_tmp.block(0,0,tmp.rows(),tmp.cols()) = tmp;
    tmp.col(1) += tb * ones;
    coefs_tmp.block(tmp.rows(),0,tmp.rows(),tmp.cols()) = tmp;
    pIndex = element.addPatch(gsTensorBSpline<2,real_t>(mid_tbasis,coefs_tmp));
    labels[pIndex] = "bearing";

    tmp = midright_coefs;
    ones = gsMatrix<T>::Ones(tmp.rows(),1);
    coefs_tmp.resize(2*tmp.rows(),tmp.cols());
    coefs_tmp.block(0,0,tmp.rows(),tmp.cols()) = tmp;
    tmp.col(1) += tb * ones;
    coefs_tmp.block(tmp.rows(),0,tmp.rows(),tmp.cols()) = tmp;
    pIndex = element.addPatch(gsTensorBSpline<2,real_t>(midright_tbasis,coefs_tmp));
    labels[pIndex] = "bearing";

    tmp = right_coefs;
    ones = gsMatrix<T>::Ones(tmp.rows(),1);
    coefs_tmp.resize(2*tmp.rows(),tmp.cols());
    coefs_tmp.block(0,0,tmp.rows(),tmp.cols()) = tmp;
    tmp.col(1) += tb * ones;
    coefs_tmp.block(tmp.rows(),0,tmp.rows(),tmp.cols()) = tmp;
    pIndex = element.addPatch(gsTensorBSpline<2,real_t>(right_tbasis,coefs_tmp));
    labels[pIndex] = "bearing";

    // Lift all coefficient matrices with tb
    ones = gsMatrix<T>::Ones(left_coefs.rows(),1);
    left_coefs.col(1) += tb * ones;
    ones = gsMatrix<T>::Ones(midleft_coefs.rows(),1);
    midleft_coefs.col(1) += tb * ones;
    ones = gsMatrix<T>::Ones(mid_coefs.rows(),1);
    mid_coefs.col(1) += tb * ones;
    ones = gsMatrix<T>::Ones(midright_coefs.rows(),1);
    midright_coefs.col(1) += tb * ones;
    ones = gsMatrix<T>::Ones(right_coefs.rows(),1);
    right_coefs.col(1) += tb * ones;
    return element;
}

template <class T>
gsMultiPatch<T> makeBottom(const T tw, const T tg, const T tb, const T ts, const T l, const T a, const std::string expr, const gsKnotVector<T> & kv1)
{
    std::vector<gsBSpline<T>> curves = makeCurve(tw,tg,tb,ts,l,a, expr, kv1);
    return makeBottom(tw,tg,tb,ts,l,a,curves);
}

template <class T>
gsMultiPatch<T> makeBottom(const T tw, const T tg, const T tb, const T ts, const T l, const T a, const std::vector<gsBSpline<T>> & curves)
{
    gsKnotVector<T> kv2(0, 1, 0, 2);

    gsBSpline<T> left_crv = curves[0];
    gsBSpline<T> midleft_crv = curves[1];
    gsBSpline<T> mid_crv = curves[2];
    gsBSpline<T> midright_crv = curves[3];
    gsBSpline<T> right_crv = curves[4];

    gsBSplineBasis<T> left_basis, midleft_basis, mid_basis, midright_basis, right_basis;
    left_basis = left_crv.basis();
    midleft_basis = midleft_crv.basis();
    mid_basis = mid_crv.basis();
    midright_basis = midright_crv.basis();
    right_basis = right_crv.basis();

    gsMatrix<T> left_coefs, midleft_coefs, mid_coefs, midright_coefs, right_coefs;
    gsMatrix<T> tmp_coefs;

    gsTensorBSplineBasis<2,real_t> left_tbasis(left_basis.knots(),kv2);
    gsTensorBSplineBasis<2,real_t> midleft_tbasis(midleft_basis.knots(),kv2);
    gsTensorBSplineBasis<2,real_t> mid_tbasis(mid_basis.knots(),kv2);
    gsTensorBSplineBasis<2,real_t> midright_tbasis(midright_basis.knots(),kv2);
    gsTensorBSplineBasis<2,real_t> right_tbasis(right_basis.knots(),kv2);

    gsMatrix<T> coefs_tmp, tmp, ones;
    gsMultiPatch<T> bottom;
    auto labels = bottom.addBoxProperty("label",std::string());
    index_t pIndex;
    // Get the coefficients
    tmp_coefs.resize(left_crv.coefs().rows(),2);
    tmp_coefs.col(0) = left_basis.anchors().transpose() * l;
    tmp_coefs.col(1) = left_crv.coefs();
    left_coefs = tmp_coefs;

    tmp_coefs.resize(midleft_crv.coefs().rows(),2);
    tmp_coefs.col(0) = midleft_basis.anchors().transpose() * l;
    tmp_coefs.col(1) = midleft_crv.coefs();
    midleft_coefs = tmp_coefs;

    tmp_coefs.resize(mid_crv.coefs().rows(),2);
    tmp_coefs.col(0) = mid_basis.anchors().transpose() * l;
    tmp_coefs.col(1) = mid_crv.coefs();
    mid_coefs = tmp_coefs;

    tmp_coefs.resize(midright_crv.coefs().rows(),2);
    tmp_coefs.col(0) = midright_basis.anchors().transpose() * l;
    tmp_coefs.col(1) = midright_crv.coefs();
    midright_coefs = tmp_coefs;

    tmp_coefs.resize(right_crv.coefs().rows(),2);
    tmp_coefs.col(0) = right_basis.anchors().transpose() * l;
    tmp_coefs.col(1) = right_crv.coefs();
    right_coefs = tmp_coefs;

    // The cosine starts at a, but we want it to start at -tg/2
    ones = gsMatrix<T>::Ones(left_coefs.rows(),1);
    left_coefs.col(1) += (-tg/2.-a) * ones;
    ones = gsMatrix<T>::Ones(midleft_coefs.rows(),1);
    midleft_coefs.col(1) += (-tg/2.-a) * ones;
    ones = gsMatrix<T>::Ones(mid_coefs.rows(),1);
    mid_coefs.col(1) += (-tg/2.-a) * ones;
    ones = gsMatrix<T>::Ones(midright_coefs.rows(),1);
    midright_coefs.col(1) += (-tg/2.-a) * ones;
    ones = gsMatrix<T>::Ones(right_coefs.rows(),1);
    right_coefs.col(1) += (-tg/2.-a) * ones;

    // Now the bottom cosine
    tmp = left_coefs;
    ones = gsMatrix<T>::Ones(tmp.rows(),1);
    coefs_tmp.resize(2*tmp.rows(),tmp.cols());
    coefs_tmp.block(0,0,tmp.rows(),tmp.cols()) = tmp;
    tmp.col(1).setConstant(-tg/2-2*a-(5*tg)); // the amplitude of the cosine is 2a so we have to cover at least 2a, plus a margin (here 5*tg)
    coefs_tmp.block(tmp.rows(),0,tmp.rows(),tmp.cols()) = tmp;
    pIndex = bottom.addPatch(gsTensorBSpline<2,real_t>(left_tbasis,coefs_tmp));
    labels[pIndex] = "bearing";

    tmp = midleft_coefs;
    ones = gsMatrix<T>::Ones(tmp.rows(),1);
    coefs_tmp.resize(2*tmp.rows(),tmp.cols());
    coefs_tmp.block(0,0,tmp.rows(),tmp.cols()) = tmp;
    tmp.col(1).setConstant(-tg/2-2*a-(5*tg));
    coefs_tmp.block(tmp.rows(),0,tmp.rows(),tmp.cols()) = tmp;
    pIndex = bottom.addPatch(gsTensorBSpline<2,real_t>(midleft_tbasis,coefs_tmp));
    labels[pIndex] = "bearing";

    tmp = mid_coefs;
    ones = gsMatrix<T>::Ones(tmp.rows(),1);
    coefs_tmp.resize(2*tmp.rows(),tmp.cols());
    coefs_tmp.block(0,0,tmp.rows(),tmp.cols()) = tmp;
    tmp.col(1).setConstant(-tg/2-2*a-(5*tg));
    coefs_tmp.block(tmp.rows(),0,tmp.rows(),tmp.cols()) = tmp;
    pIndex = bottom.addPatch(gsTensorBSpline<2,real_t>(mid_tbasis,coefs_tmp));
    labels[pIndex] = "bearing";

    tmp = midright_coefs;
    ones = gsMatrix<T>::Ones(tmp.rows(),1);
    coefs_tmp.resize(2*tmp.rows(),tmp.cols());
    coefs_tmp.block(0,0,tmp.rows(),tmp.cols()) = tmp;
    tmp.col(1).setConstant(-tg/2-2*a-(5*tg));
    coefs_tmp.block(tmp.rows(),0,tmp.rows(),tmp.cols()) = tmp;
    pIndex = bottom.addPatch(gsTensorBSpline<2,real_t>(midright_tbasis,coefs_tmp));
    labels[pIndex] = "bearing";

    tmp = right_coefs;
    ones = gsMatrix<T>::Ones(tmp.rows(),1);
    coefs_tmp.resize(2*tmp.rows(),tmp.cols());
    coefs_tmp.block(0,0,tmp.rows(),tmp.cols()) = tmp;
    tmp.col(1).setConstant(-tg/2-2*a-(5*tg));
    coefs_tmp.block(tmp.rows(),0,tmp.rows(),tmp.cols()) = tmp;
    pIndex = bottom.addPatch(gsTensorBSpline<2,real_t>(right_tbasis,coefs_tmp));
    labels[pIndex] = "bearing";

    for (index_t p=0; p!=5; p++)
        bottom.patch(p).uniformRefine(1,1,1);

    return bottom;
}

<|MERGE_RESOLUTION|>--- conflicted
+++ resolved
@@ -482,17 +482,10 @@
         }
 
 
-<<<<<<< HEAD
-//        if (reset!=1)
-//        {
-          dL = dL0;
-//        }
-=======
         // if (reset!=1)
         // {
           dL = dL0;
         // }
->>>>>>> 9f892355
         reset = 0;
 
         mp_def0 = mp_def;
