/** @file benchmark_FrustrumDC.cpp

    @brief Benchmark for the collapsing frustrum with Displacement Control (DC)

    This file is part of the G+Smo library.

    This Source Code Form is subject to the terms of the Mozilla Public
    License, v. 2.0. If a copy of the MPL was not distributed with this
    file, You can obtain one at http://mozilla.org/MPL/2.0/.

    Author(s): H.M. Verhelst (2019-..., TU Delft)
*/

#include <gismo.h>

#include <gsKLShell/gsThinShellAssembler.h>
#include <gsKLShell/getMaterialMatrix.h>

#include <gsStructuralAnalysis/gsStaticNewton.h>
#include <gsStructuralAnalysis/gsControlDisplacement.h>

using namespace gismo;

template <class T>
gsMultiPatch<T> FrustrumDomain(int n, int p, T R1, T R2, T h);

template <class T>
void initStepOutput( const std::string name, const gsMatrix<T> & points);

template <class T>
void writeStepOutput(const gsMultiPatch<T> & deformation, const gsMatrix<T> solVector, const T indicator, const T load, const std::string name, const gsMatrix<T> & points, const index_t extreme=-1, const index_t kmax=100); // extreme: the column of point indices to compute the extreme over (default -1);

int main (int argc, char** argv)
{
    // Input options
    int numElevate    = 0;
    int numRefine     = 4;
    bool plot         = false;
    bool write         = false;
    bool stress       = false;
    int step          = 10;

    int testCase = 0;

    index_t material  = 3;
    bool composite = false;
    index_t impl = 1; // 1= analytical, 2= generalized, 3= spectral

    int result        = 0;
<<<<<<< HEAD
    index_t maxit     = 25;
=======
    index_t maxit     = 20;
>>>>>>> 73cb379a
    // Arc length method options
    real_t dL         = -1; // General arc length
    real_t tolU        = 1e-3;
    real_t tolF        = 1e-3;

    std::string wn("data.csv");

    gsCmdLine cmd("Arc-length analysis for thin shells.");

    cmd.addInt("t", "testcase", "Test case: 0: free; 1: restrained", testCase);
    cmd.addInt("r","hRefine", "Number of dyadic h-refinement (bisection) steps to perform before solving", numRefine);
    cmd.addInt("e","degreeElevation", "Number of degree elevation steps to perform on the Geometry's basis before solving", numElevate);
    cmd.addInt( "M", "Material", "Material law",  material );
    cmd.addInt( "I", "Implementation", "Implementation: 1= analytical, 2= generalized, 3= spectral",  impl );
    cmd.addSwitch("composite", "Composite material", composite);

    cmd.addReal("L","dL", "Displacement interval", dL);

    cmd.addInt("N", "maxsteps", "Maximum number of steps", step);

    cmd.addSwitch("plot", "Plot result in ParaView format", plot);
    cmd.addSwitch("stress", "Plot stress in ParaView format", stress);
    cmd.addSwitch("write", "write to file", write);

    try { cmd.getValues(argc,argv); } catch (int rv) { return rv; }

    real_t mu = 4.225;
    real_t thickness = 0.1;
    real_t PoissonRatio;
    if (material==0)
      PoissonRatio = 0.499;
    else
      PoissonRatio = 0.5;

    real_t E_modulus = 2*mu*(1+PoissonRatio);
    real_t Density    = 1e0;
    real_t Ratio      = 7.0;

    gsMultiPatch<> mp,mp_def;
    mp = FrustrumDomain(numRefine,numElevate+2,2.0,1.0,1.0);
    // Initialise solution object
    mp_def = mp;

    gsMultiBasis<> dbasis(mp,true);
    gsInfo<<"Basis (patch 0): "<< mp.patch(0).basis() << "\n";

    // Boundary conditions
    gsBoundaryConditions<> BCs;
    BCs.setGeoMap(mp);

    gsConstantFunction<> displ(0.0,3);

    std::string output = "solution";
    std::string dirname = "ArcLengthResults";

    gsMatrix<> writePoints(2,3);
    writePoints.col(0)<<0.0,1.0;
    writePoints.col(1)<<0.5,1.0;
    writePoints.col(2)<<1.0,1.0;

    /*
      Case 0: Frustrum with constrained top boundary        (Complete cycle with -N 1200)
      Case 1: Frustrum with unconstrained top boundary      (Complete cycle with -N 850)
    */
    if (testCase == 0)
    {
        if (dL==-1) dL = 5e-2;
        displ.setValue(-dL,3);
        BCs.addCondition(boundary::north, condition_type::dirichlet, 0, 0, false, 0 ); // unknown 2 - z
        BCs.addCondition(boundary::north, condition_type::dirichlet, 0, 0, false, 1 ); // unknown 2 - z
        BCs.addCondition(boundary::north, condition_type::dirichlet, &displ, 0, false, 2 ); // unknown 1 - y

        BCs.addCondition(boundary::south, condition_type::dirichlet, 0, 0, false, 0 ); // unknown 0 - x
        BCs.addCondition(boundary::south, condition_type::dirichlet, 0, 0, false, 1 ); // unknown 1 - y
        BCs.addCondition(boundary::south, condition_type::dirichlet, 0, 0, false, 2 ); // unknown 2 - z

        // Symmetry in x-direction:
        BCs.addCondition(boundary::east, condition_type::dirichlet, 0, 0, false, 0 );
        BCs.addCondition(boundary::east, condition_type::clamped, 0, 0, false, 1 );
        BCs.addCondition(boundary::east, condition_type::clamped, 0, 0, false, 2 );

        // Symmetry in y-direction:
        BCs.addCondition(boundary::west, condition_type::clamped, 0, 0, false, 0 );
        BCs.addCondition(boundary::west, condition_type::dirichlet, 0, 0, false, 1 );
        BCs.addCondition(boundary::west, condition_type::clamped, 0, 0, false, 2 );

        dirname = dirname + "/" + "Frustrum_DC_-r=" + std::to_string(numRefine) + "-e" + std::to_string(numElevate) + "-m=" + std::to_string(material) + "_solution";
        output = "solution";
    }
    else if (testCase == 1)
    {
        if (dL==-1) dL = 4e-2;
        displ.setValue(-dL,3);

        BCs.addCondition(boundary::north, condition_type::dirichlet, &displ, 0, false, 2 ); // unknown 1 - y
        BCs.addCondition(boundary::north, condition_type::collapsed, 0, 0, false, 2 ); // unknown 1 - y

        BCs.addCondition(boundary::south, condition_type::dirichlet, 0, 0, false, 0 ); // unknown 0 - x
        BCs.addCondition(boundary::south, condition_type::dirichlet, 0, 0, false, 1 ); // unknown 1 - y
        BCs.addCondition(boundary::south, condition_type::dirichlet, 0, 0, false, 2 ); // unknown 2 - z

        // Symmetry in x-direction:
        BCs.addCondition(boundary::east, condition_type::dirichlet, 0, 0, false, 0 );
        BCs.addCondition(boundary::east, condition_type::clamped, 0, 0, false, 1 );
        BCs.addCondition(boundary::east, condition_type::clamped, 0, 0, false, 2 );

        // Symmetry in y-direction:
        BCs.addCondition(boundary::west, condition_type::clamped, 0, 0, false, 0 );
        BCs.addCondition(boundary::west, condition_type::dirichlet, 0, 0, false, 1 );
        BCs.addCondition(boundary::west, condition_type::clamped, 0, 0, false, 2 );

        dirname = dirname + "/" + "Frustrum2_DC_-r=" + std::to_string(numRefine) + "-e" + std::to_string(numElevate) + "-m=" + std::to_string(material) + "_solution";
        output = "solution";
    }
    else
      GISMO_ERROR("Test case" << testCase << " does not exist!");

    wn = output + "data.txt";

    std::string commands = "mkdir -p " + dirname;
    const char *command = commands.c_str();
    system(command);

    // plot geometry
    if (plot)
      gsWriteParaview(mp,dirname + "/" + "mp",1000,true);

    if (write)
      initStepOutput(dirname + "/" + wn, writePoints);

    // Linear isotropic material model
    gsFunctionExpr<> force("0","0","0",3);
    gsConstantFunction<> t(thickness,3);
    gsConstantFunction<> E(E_modulus,3);
    gsConstantFunction<> nu(PoissonRatio,3);
    gsConstantFunction<> rho(Density,3);
    gsConstantFunction<> ratio(Ratio,3);

    gsConstantFunction<> alpha1(1.3,3);
    gsConstantFunction<> mu1(6.3e5/4.225e5*mu,3);
    gsConstantFunction<> alpha2(5.0,3);
    gsConstantFunction<> mu2(0.012e5/4.225e5*mu,3);
    gsConstantFunction<> alpha3(-2.0,3);
    gsConstantFunction<> mu3(-0.1e5/4.225e5*mu,3);

    index_t kmax = 1;

    std::vector<gsFunctionSet<> * > Gs(kmax);
    std::vector<gsFunctionSet<> * > Ts(kmax);
    std::vector<gsFunctionSet<> * > Phis(kmax);

    gsMatrix<> Gmat = gsCompositeMatrix(E_modulus,E_modulus,0.5 * E_modulus / (1+PoissonRatio),PoissonRatio,PoissonRatio);
    Gmat.resize(Gmat.rows()*Gmat.cols(),1);
    gsConstantFunction<> Gfun(Gmat,3);
    Gs[0] = &Gfun;

    gsConstantFunction<> phi;
    phi.setValue(0,3);

    Phis[0] = &phi;

    gsConstantFunction<> thicks(thickness/kmax,3);
    Ts[0] = &thicks;

    std::vector<gsFunction<>*> parameters;
    if (material==0) // SvK & Composites
    {
      parameters.resize(2);
      parameters[0] = &E;
      parameters[1] = &nu;
    }
    else if (material==1 || material==2) // NH & NH_ext
    {
      parameters.resize(2);
      parameters[0] = &E;
      parameters[1] = &nu;
    }
    else if (material==3) // MR
    {
      parameters.resize(3);
      parameters[0] = &E;
      parameters[1] = &nu;
      parameters[2] = &ratio;
    }
    else if (material==4) // OG
    {
      parameters.resize(8);
      parameters[0] = &E;
      parameters[1] = &nu;
      parameters[2] = &mu1;
      parameters[3] = &alpha1;
      parameters[4] = &mu2;
      parameters[5] = &alpha2;
      parameters[6] = &mu3;
      parameters[7] = &alpha3;
    }

    gsMaterialMatrixBase<real_t>* materialMatrix;

    gsOptionList options;
    if      (material==0 && impl==1)
    {
        if (composite)
        {
            materialMatrix = new gsMaterialMatrixComposite<3,real_t>(mp,Ts,Gs,Phis);
        }
        else
        {
            options.addInt("Material","Material model: (0): SvK | (1): NH | (2): NH_ext | (3): MR | (4): Ogden",0);
            options.addInt("Implementation","Implementation: (0): Composites | (1): Analytical | (2): Generalized | (3): Spectral",1);
            materialMatrix = getMaterialMatrix<3,real_t>(mp,t,parameters,rho,options);
        }
    }
    else
    {
        options.addInt("Material","Material model: (0): SvK | (1): NH | (2): NH_ext | (3): MR | (4): Ogden",material);
        options.addSwitch("Compressibility","Compressibility: (false): Imcompressible | (true): Compressible",false);
        options.addInt("Implementation","Implementation: (0): Composites | (1): Analytical | (2): Generalized | (3): Spectral",impl);
        materialMatrix = getMaterialMatrix<3,real_t>(mp,t,parameters,rho,options);
    }
    materialMatrix->info();

    gsParaviewCollection collection(dirname + "/" + output);
    gsMultiPatch<> deformation = mp;

    gsMatrix<> updateVector, solVector;
    gsThinShellAssemblerBase<real_t>* assembler;

    gsStopwatch stopwatch,stopwatch2;
    real_t time = 0.0;
    real_t totaltime = 0.0;

    real_t D = 0;


    // Function for the Jacobian
    typedef std::function<gsSparseMatrix<real_t> (gsVector<real_t> const &)>    Jacobian_t;
    typedef std::function<gsVector<real_t> (gsVector<real_t> const &) >         Residual_t;
    typedef std::function<gsVector<real_t> (gsVector<real_t> const &, real_t) > ALResidual_t;
    Jacobian_t Jacobian = [&time,&stopwatch,&assembler,&mp_def](gsVector<real_t> const &x)
    {
      stopwatch.restart();
      assembler->constructSolution(x,mp_def);
      assembler->assembleMatrix(mp_def);
      time += stopwatch.stop();
      gsSparseMatrix<real_t> m = assembler->matrix();
      return m;
    };
    // Function for the Residual
    Residual_t Residual = [&time,&stopwatch,&assembler,&mp_def](gsVector<real_t> const &x)
    {
      stopwatch.restart();
      assembler->constructSolution(x,mp_def);
      assembler->assembleVector(mp_def);
      time += stopwatch.stop();
      return assembler->rhs();
    };

<<<<<<< HEAD
    // Function for the Residual
    ALResidual_t ALResidual = [&displ,&BCs,&time,&stopwatch,&assembler,&mp_def](gsVector<real_t> const &x, real_t lambda)
    {
      stopwatch.restart();
      displ.setValue(lambda,3);
      assembler->updateBCs(BCs);
      assembler->constructSolution(x,mp_def);
      assembler->assembleVector(mp_def);
      time += stopwatch.stop();
      return assembler->rhs();
    };

    assembler = new gsThinShellAssembler<3, real_t, true >(mp,dbasis,BCs,force,materialMatrix);
=======
    assembler = new gsThinShellAssembler<3, real_t, true >(mp_def,dbasis,BCs,force,materialMatrix);
>>>>>>> 73cb379a
    assembler->assemble();
    gsSparseMatrix<> matrix = assembler->matrix();
    gsVector<> vector = assembler->rhs();

    gsStaticNewton<real_t> staticSolver(matrix,vector,Jacobian,ALResidual);
    gsOptionList solverOptions = staticSolver.options();
<<<<<<< HEAD
    solverOptions.setInt("verbose",true);
    solverOptions.setInt("maxIt",maxit);
    solverOptions.setReal("tolU",tolU);
    solverOptions.setReal("tolF",tolF);
=======
    solverOptions.setInt("Verbose",true);
    solverOptions.setInt("MaxIterations",maxit);
    solverOptions.setReal("ToleranceU",tolU);
    solverOptions.setReal("ToleranceF",tolF);
>>>>>>> 73cb379a
    staticSolver.setOptions(solverOptions);

    gsControlDisplacement<real_t> control(&staticSolver);


    real_t dL0 = dL;
    int reset = 0;
    gsMultiPatch<> mp_def0 = mp_def;
    real_t indicator;

<<<<<<< HEAD
    displ.setValue(D - dL,3);
    assembler->updateBCs(BCs);
    for (index_t k=0; k<step; k++)
    {
      gsInfo<<"Load step "<<k<<"; D = "<<D<<"; dL = "<<dL<<"\n";

      stopwatch.restart();
      stopwatch2.restart();

      time += stopwatch.stop();

      // staticSolver.setLoad(D-dL);
      // if (k!=0) staticSolver.setDisplacement(solVector);
      // staticSolver.solve();
      // solVector = staticSolver.solution();
      //
      control.step(-dL);
      solVector = control.solutionU();

      time += stopwatch.stop();

=======
    real_t D = 0;

    for (index_t k=0; k<step; k++)
    {
      gsInfo<<"Load step "<< k<<"\n";

      stopwatch.restart();
      stopwatch2.restart();
      displ.setValue(D - dL,3);
      assembler->updateBCs(BCs);

      time += stopwatch.stop();

      solVector = staticSolver.solveNonlinear();
>>>>>>> 73cb379a
      totaltime += stopwatch2.stop();

      if (!staticSolver.converged())
      {
        dL = dL/2;
        displ.setValue(D -dL,3);
        reset = 1;
        mp_def = mp_def0;
        gsInfo<<"Iterations did not converge\n";
        k -= 1;
        continue;
      }

      indicator = staticSolver.indicator();

      assembler->constructSolution(solVector,mp_def);
      patchSide ps(0,boundary::north);
      gsVector<real_t> Fint = assembler->boundaryForceVector(mp_def,ps,2);
      real_t Load = Fint.sum() / (0.5*3.14159265358979);

      deformation = mp_def;
      deformation.patch(0).coefs() -= mp.patch(0).coefs();// assuming 1 patch here

      gsVector<> pt(2);
      pt<<0.5,1.0;

      if (stress)
      {
        gsPiecewiseFunction<> stresses;
        assembler->constructStress(mp_def,stresses,stress_type::principal_stretch);
        gsField<> stressField(mp,stresses, true);
        gsWriteParaview( stressField, "stress", 5000);
      }

      if (plot)
      {
        gsField<> solField(mp,deformation);
        std::string fileName = dirname + "/" + output + util::to_string(k);
        gsWriteParaview<>(solField, fileName, 5000);
        fileName = output + util::to_string(k) + "0";
        collection.addTimestep(fileName,k,".vts");
      }

      if (write)
        writeStepOutput(deformation,solVector,indicator,Load, dirname + "/" + wn, writePoints,1, 201);

      if (reset!=1)
      {
        dL = dL0;
<<<<<<< HEAD
=======
        displ.setValue(D - dL,3);
>>>>>>> 73cb379a
      }
      reset = 0;

      mp_def0 = mp_def;
      D -= dL;

      gsInfo<<"--------------------------------------------------------------------------------------------------------------\n";
    }
    if (plot)
      collection.save();

    gsInfo<<"Total ellapsed assembly time: \t\t"<<time<<" s\n";
    gsInfo<<"Total ellapsed solution time (incl. assembly): \t"<<totaltime<<" s\n";

  delete assembler;
  delete materialMatrix;

  return result;
}

template <class T>
gsMultiPatch<T> FrustrumDomain(int n, int p, T R1, T R2, T h)
{
  // -------------------------------------------------------------------------
  // --------------------------Make beam geometry-----------------------------
  // -------------------------------------------------------------------------
  // n = number of uniform refinements over the height; n = 0, only top and bottom part

  int dim = 3; //physical dimension
  gsKnotVector<> kv0;
  kv0.initUniform(0,1,0,3,1);
  gsKnotVector<> kv1;
  kv1.initUniform(0,1,0,3,1);

  // Refine n times
  for(index_t i = 0; i< n; ++i)
      kv1.uniformRefine();

  // Make basis
  // gsTensorNurbsBasis<2,T> basis(kv0,kv1);

  // Initiate coefficient matrix
  index_t N = math::pow(2,n)+2;
  gsMatrix<> coefs(3*N,dim);
  gsMatrix<> tmp(3,3);
  T R,H;

  gsMatrix<> weights(3*N,1);
  for (index_t k=0; k!= N; k++)
  {
    R = k*(R2-R1)/(N-1) + R1;
    H = k*h/(N-1);
    tmp<< R,0,H,
          R,R,H,
          0,R,H;

    coefs.block(3*k,0,3,3) = tmp;

    weights.block(3*k,0,3,1) << 1,0.70711,1;
  }

  // Create gsGeometry-derived object for the patch
  gsTensorNurbs<2,real_t> shape(kv0,kv1,coefs,weights);

  gsMultiPatch<T> mp;
  mp.addPatch(shape);
  mp.addAutoBoundaries();

  // Elevate up to order p
  if (p>2)
  {
    for(index_t i = 2; i< p; ++i)
        mp.patch(0).degreeElevate();    // Elevate the degree
  }

  // // Refine n times
  // for(index_t i = 0; i< n; ++i)
  //     mp.patch(0).uniformRefine();

  return mp;
}



template <class T>
void initStepOutput(const std::string name, const gsMatrix<T> & points)
{
  std::ofstream file;
  file.open(name,std::ofstream::out);
  file  << std::setprecision(20)
        << "Deformation norm" << ",";
        for (index_t k=0; k!=points.cols(); k++)
        {
          file<< "point "<<k<<" - x" << ","
              << "point "<<k<<" - y" << ","
              << "point "<<k<<" - z" << ",";
        }

  file  << "Lambda" << ","
        << "Indicator"
        << "\n";
  file.close();

  gsInfo<<"Step results will be written in file: "<<name<<"\n";
}

template <class T>
void writeStepOutput(const gsMultiPatch<T> & deformation, const gsMatrix<T> solVector, const T indicator, const T load, const std::string name, const gsMatrix<T> & points, const index_t extreme, const index_t kmax) // extreme: the column of point indices to compute the extreme over (default -1)
{
  gsMatrix<T> P(2,1), Q(2,1);
  gsMatrix<T> out(3,points.cols());
  gsMatrix<T> tmp;

  for (index_t p=0; p!=points.cols(); p++)
  {
    P<<points.col(p);
    deformation.patch(0).eval_into(P,tmp);
    out.col(p) = tmp;
  }

  std::ofstream file;
  file.open(name,std::ofstream::out | std::ofstream::app);
  if (extreme==-1)
  {
    file  << std::setprecision(6)
          << solVector.norm() << ",";
          for (index_t p=0; p!=points.cols(); p++)
          {
            file<< out(0,p) << ","
                << out(1,p) << ","
                << out(2,p) << ",";
          }

    file  << load << ","
          << indicator << ","
          << "\n";
  }
  else if (extreme==0 || extreme==1)
  {
    gsMatrix<T> out2(kmax,points.cols()); // evaluation points in the rows, output (per coordinate) in columns
    for (int p = 0; p != points.cols(); p ++)
    {
      Q.at(1-extreme) = points(1-extreme,p);
      for (int k = 0; k != kmax; k ++)
      {
        Q.at(extreme) = 1.0*k/(kmax-1);
        deformation.patch(0).eval_into(Q,tmp);
        out2(k,p) = tmp.at(2); // z coordinate
      }
    }

    file  << std::setprecision(6)
          << solVector.norm() << ",";
          for (index_t p=0; p!=points.cols(); p++)
          {
            file<< out(0,p) << ","
                << out(1,p) << ","
                << std::max(abs(out2.col(p).maxCoeff()),abs(out2.col(p).minCoeff())) << ",";
          }

    file  << load << ","
          << indicator << ","
          << "\n";
  }
  else
    GISMO_ERROR("Extremes setting unknown");

  file.close();
}<|MERGE_RESOLUTION|>--- conflicted
+++ resolved
@@ -47,11 +47,7 @@
     index_t impl = 1; // 1= analytical, 2= generalized, 3= spectral
 
     int result        = 0;
-<<<<<<< HEAD
     index_t maxit     = 25;
-=======
-    index_t maxit     = 20;
->>>>>>> 73cb379a
     // Arc length method options
     real_t dL         = -1; // General arc length
     real_t tolU        = 1e-3;
@@ -310,7 +306,6 @@
       return assembler->rhs();
     };
 
-<<<<<<< HEAD
     // Function for the Residual
     ALResidual_t ALResidual = [&displ,&BCs,&time,&stopwatch,&assembler,&mp_def](gsVector<real_t> const &x, real_t lambda)
     {
@@ -324,26 +319,16 @@
     };
 
     assembler = new gsThinShellAssembler<3, real_t, true >(mp,dbasis,BCs,force,materialMatrix);
-=======
-    assembler = new gsThinShellAssembler<3, real_t, true >(mp_def,dbasis,BCs,force,materialMatrix);
->>>>>>> 73cb379a
     assembler->assemble();
     gsSparseMatrix<> matrix = assembler->matrix();
     gsVector<> vector = assembler->rhs();
 
     gsStaticNewton<real_t> staticSolver(matrix,vector,Jacobian,ALResidual);
     gsOptionList solverOptions = staticSolver.options();
-<<<<<<< HEAD
     solverOptions.setInt("verbose",true);
     solverOptions.setInt("maxIt",maxit);
     solverOptions.setReal("tolU",tolU);
     solverOptions.setReal("tolF",tolF);
-=======
-    solverOptions.setInt("Verbose",true);
-    solverOptions.setInt("MaxIterations",maxit);
-    solverOptions.setReal("ToleranceU",tolU);
-    solverOptions.setReal("ToleranceF",tolF);
->>>>>>> 73cb379a
     staticSolver.setOptions(solverOptions);
 
     gsControlDisplacement<real_t> control(&staticSolver);
@@ -354,7 +339,6 @@
     gsMultiPatch<> mp_def0 = mp_def;
     real_t indicator;
 
-<<<<<<< HEAD
     displ.setValue(D - dL,3);
     assembler->updateBCs(BCs);
     for (index_t k=0; k<step; k++)
@@ -376,22 +360,6 @@
 
       time += stopwatch.stop();
 
-=======
-    real_t D = 0;
-
-    for (index_t k=0; k<step; k++)
-    {
-      gsInfo<<"Load step "<< k<<"\n";
-
-      stopwatch.restart();
-      stopwatch2.restart();
-      displ.setValue(D - dL,3);
-      assembler->updateBCs(BCs);
-
-      time += stopwatch.stop();
-
-      solVector = staticSolver.solveNonlinear();
->>>>>>> 73cb379a
       totaltime += stopwatch2.stop();
 
       if (!staticSolver.converged())
@@ -441,10 +409,6 @@
       if (reset!=1)
       {
         dL = dL0;
-<<<<<<< HEAD
-=======
-        displ.setValue(D - dL,3);
->>>>>>> 73cb379a
       }
       reset = 0;
 
