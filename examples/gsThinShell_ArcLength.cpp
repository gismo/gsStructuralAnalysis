/** @file gsThinShell_BucklingArcLength.cpp

    @brief Code for the arc-length method of a shell based on loads

    This file is part of the G+Smo library.

    This Source Code Form is subject to the terms of the Mozilla Public
    License, v. 2.0. If a copy of the MPL was not distributed with this
    file, You can obtain one at http://mozilla.org/MPL/2.0/.

    Author(s): H.M. Verhelst
*/

#include <gismo.h>
#include <gismo_dev.h>

#include <gsIO/gsMatrixToFile.h>
#include <gsThinShell2/gsThinShellAssembler.h>

#include <gsThinShell/gsArcLengthIterator.h>

using namespace gismo;

template <class T>
gsMultiPatch<T> RectangularDomain(int n, int m, int p, int q, T L, T B, bool clamped = false, T offset = 0.1);
template <class T>
gsMultiPatch<T> RectangularDomain(int n, int p, T L, T B, bool clamped = false, T offset = 0.1);
template <class T>
gsMultiPatch<T> AnnularDomain(int n, int p, T R1, T R2);
template <class T>
gsMultiPatch<T> FrustrumDomain(int n, int p, T R1, T R2, T h);

void writeToCSVfile(std::string name, gsMatrix<> matrix)
{
    std::ofstream file(name.c_str());
    for(int  i = 0; i < matrix.rows(); i++){
        for(int j = 0; j < matrix.cols(); j++){
           std::string str = std::to_string(matrix(i,j));
           if(j+1 == matrix.cols()){
               file<<str;
           }else{
               file<<str<<',';
           }
        }
        file<<'\n';
    }
  }

int main (int argc, char** argv)
{
    // Input options
    int numElevate  = 1;
    int numHref     = 1;
    bool plot       = false;
    bool stress       = false;
    bool nonlinear  = false;
    bool first  = false;
    bool SingularPoint = false;
    bool quasiNewton = false;
    int quasiNewtonInt = -1;
    bool adaptive = false;
    int step = 10;
    int method = 1; // (1: Crisfield's method; 2: Riks' method)

    real_t thickness = 1e-1;
    real_t width = 0.1; // Width of the strip is equal to 0.1.
    real_t length = 1; // Length of the strip is equal to 1.
    real_t Area = thickness*width;

    real_t E_modulus     = 1;
    real_t PoissonRatio = 0;
    real_t Density = 1e0;
    gsMultiPatch<> mp;
    real_t eta = 0;
    real_t tau = 1e4;

    index_t Compressibility = 0;
    index_t material = 0;
    real_t Ratio = 7.0;

    real_t relax = 1.0;

    int testCase = 0;

    int result = 0;

    bool write = false;

    // Arc length method options
    real_t dL = 0; // General arc length
    real_t dLb = 0.5; // Ard length to find bifurcation
    real_t tol = 1e-6;
    real_t tolU = 1e-6;
    real_t tolF = 1e-3;

    std::string wn("data.csv");

    gsCmdLine cmd("Thin shell plate example.");
    cmd.addInt("r","hRefine",
       "Number of dyadic h-refinement (bisection) steps to perform before solving",
       numHref);
    cmd.addInt("t", "testcase",
        "Test case: 0: clamped-clamped, 1: pinned-pinned, 2: clamped-free",
       testCase);
    cmd.addInt("N", "maxsteps",
       "Maximum number of steps",
      step);
    cmd.addInt("e","degreeElevation",
      "Number of degree elevation steps to perform on the Geometry's basis before solving",
      numElevate);
    cmd.addInt("m","Method",
      "Arc length method; 1: Crisfield's method; 2: RIks' method.",
      method);
    cmd.addInt( "M", "Material", "Material law",  material );
    cmd.addInt( "c", "Compressibility", "1: compressible, 0: incompressible",  Compressibility );
    cmd.addReal("T","thickness",
       "thickenss of the plate",
       thickness);
    cmd.addReal("L","dLb",
       "arc length",
       dLb);
    cmd.addReal("l","dL",
       "arc length after bifurcation",
       dL);
    cmd.addReal("R","relaxation",
    "Relaxation factor for arc length method",
       relax);
    cmd.addSwitch("B","BifurcationPath",
       "Compute singular points and bifurcation paths",
       SingularPoint);
    cmd.addSwitch("Q","QuasiNewton",
       "Use the Quasi Newton method",
       quasiNewton);
    cmd.addReal("f","factor",
       "factor for bifurcation perturbation",
       tau);
    cmd.addInt("q","QuasiNewtonInt","Use the Quasi Newton method every INT iterations",quasiNewtonInt);
    cmd.addSwitch("A","adaptive", "Adaptive length ", adaptive);
    cmd.addSwitch("nl", "Nonlinear elasticity (otherwise linear)", nonlinear);
    cmd.addSwitch("plot", "Plot result in ParaView format", plot);
    cmd.addSwitch("stress", "Plot stress in ParaView format", stress);
    cmd.addSwitch("first", "Plot only first", first);
    cmd.addSwitch("write", "Write convergence data to file", write);

    try { cmd.getValues(argc,argv); } catch (int rv) { return rv; }

    real_t aDim = 1;
    real_t bDim = 1;

    if (dL==0)
    {
      dL = dLb;
    }


    if (testCase==0 || testCase==1)
    {
      E_modulus = 2.886751346e12;
      thickness = 0.3464101615e-3;
      PoissonRatio = 0.0;

      real_t L = 1.0;
      real_t B = 0.1;
      Area = B*thickness;
      mp = RectangularDomain(numHref, 0, numElevate+2, 2, L, B);
    }
    else if (testCase==2 || testCase==3)
    {
      E_modulus = 1;
      thickness = 0.01;
      PoissonRatio = 0.0;
      real_t L = 1.0;
      real_t B = 0.01;
      Area = B*thickness;
      mp = RectangularDomain(numHref, 0, numElevate+2, 2, L, B);
    }
    else if (testCase==4 || testCase==5)
    {
      real_t L = 1.0;
      real_t B = 1.0;
      real_t mu = 1.5e6;
      thickness = 0.001;
      if (!Compressibility)
        PoissonRatio = 0.5;
      else
        PoissonRatio = 0.45;
      E_modulus = 2*mu*(1+PoissonRatio);
      // PoissonRatio = 0;
      Area = B*thickness;
      mp = RectangularDomain(numHref, numElevate+2, L, B);
    }
    else if (testCase==6)
    {
      // real_t L = 10.0e-3;
      // real_t B = 10.0e-3;
      // real_t mu = 10e3;
      // thickness = 0.25e-3;
      // if ((!Compressibility) && (material!=0))
      //   PoissonRatio = 0.5;
      // else
      //   PoissonRatio = 0.45;

      // E_modulus = 2*mu*(1+PoissonRatio);
      // gsDebugVar(E_modulus);

      real_t L = 9e-3;
      real_t B = 3e-3;
      real_t mu = 10e3;
      thickness = 0.9e-3;
      if ((!Compressibility) && (material!=0))
        PoissonRatio = 0.5;
      else
        PoissonRatio = 0.45;

      E_modulus = 2*mu*(1+PoissonRatio);
      gsDebugVar(E_modulus);

      mp = RectangularDomain(numHref, numElevate+2, L, B);
    }
    else if (testCase == 7)
    {
        thickness = 0.1;
        real_t mu = 4.225e5;
        if (!Compressibility)
          PoissonRatio = 0.5;
        else
          PoissonRatio = 0.45;
        E_modulus = 2*mu*(1+PoissonRatio);
        gsReadFile<>("quarter_sphere.xml", mp);

        for(index_t i = 0; i< numElevate; ++i)
          mp.patch(0).degreeElevate();    // Elevate the degree

        // h-refine
        for(index_t i = 0; i< numHref; ++i)
          mp.patch(0).uniformRefine();
    }
    else if (testCase == 8 || testCase == 9)
    {
        thickness = 0.1;
        real_t mu = 4.225;
        PoissonRatio = 0.5;
        E_modulus = 2*mu*(1+PoissonRatio);
        // gsReadFile<>("quarter_frustrum.xml", mp);

        // R1 is radius on bottom, R2 is radius on top
        mp = FrustrumDomain(numHref,numElevate+2,2.0,1.0,1.0);
    }
    else if (testCase == 10)
    {
        thickness = 0.5;
        real_t mu = 200;
        PoissonRatio = 0.5;
        E_modulus = 2*mu*(1+PoissonRatio);
        gsReadFile<>("quarterCircle.xml", mp);
        Ratio = 4;

        for(index_t i = 0; i< numElevate; ++i)
          mp.patch(0).degreeElevate();    // Elevate the degree

        // h-refine
        for(index_t i = 0; i< numHref; ++i)
          mp.patch(0).uniformRefine();

    }
    else if (testCase == 11)
    {
        thickness = 2e-3;
        PoissonRatio = 0.4;
        E_modulus = 168e9; // GPa
        gsReadFile<>("half_cylinder.xml", mp);
        Ratio = 4;

        for(index_t i = 0; i< numElevate; ++i)
          mp.patch(0).degreeElevate();    // Elevate the degree

        // h-refine
        for(index_t i = 0; i< numHref; ++i)
          mp.patch(0).uniformRefine();
    }
    else if (testCase==12 || testCase==13 )
    {
      real_t L = 2.5;
      real_t B = 1.0;
      thickness = 0.5e-3;
      gsInfo<<"Warning, I changed the thickness!";
        if ((!Compressibility) && (material!=0))
          PoissonRatio = 0.5;
        else
          PoissonRatio = 0.499;
      E_modulus = 1e6;

      // We model symmetry over the width axis
<<<<<<< HEAD
      mp = RectangularDomain(4,numHref, 2, numElevate+2, L, B/2., true, 0.001);
=======
      mp = RectangularDomain(1,numHref, 4, numElevate+2, L, B/2., true, 0.05);
>>>>>>> 9f5625af
    }
    else if (testCase==14 || testCase==15 )
    {
      real_t L = 2.5;
      real_t B = 1.0;
      thickness = 1e-3;
        if ((!Compressibility) && (material!=0))
          PoissonRatio = 0.5;
        else
          PoissonRatio = 0.499;
      E_modulus = 1e6;

      // We model symmetry over the width axis
<<<<<<< HEAD
      mp = RectangularDomain(4,numHref, 2, numElevate+2, L/2., B/2., true, 0.001);
=======
      mp = RectangularDomain(1,numHref, 4, numElevate+2, L/2., B/2., true, 0.05);
    }
    else if (testCase == 16)
    {
        thickness = 1e-3;
        real_t mu = 11538.46e6;
        PoissonRatio = 0.4999999;
        E_modulus = 2*mu*(1+PoissonRatio);
        gsReadFile<>("pinched_cylinder2.xml", mp);

        for(index_t i = 0; i< numElevate; ++i)
          mp.patch(0).degreeElevate();    // Elevate the degree

        // h-refine
        for(index_t i = 0; i< numHref; ++i)
          mp.patch(0).uniformRefine();
>>>>>>> 9f5625af
    }
    else if (testCase==21  )
    {
      std::string fn;
      // thickness = 0.5*2.286;
      // E_modulus = 3102.75e2;
      // PoissonRatio = 0.3;

      thickness = 6.35;
      // thickness = 0.5*12.7;
      // thickness = 0.5*16.75;
      E_modulus = 3102.75;
      PoissonRatio = 0.3;

      fn = "scordelis_lo_roof_shallow.xml";

      gsReadFile<>(fn, mp);

      for(index_t i = 0; i< numElevate; ++i)
        mp.patch(0).degreeElevate();    // Elevate the degree

      // h-refine
      for(index_t i = 0; i< numHref; ++i)
        mp.patch(0).uniformRefine();
    }

    gsMultiBasis<> dbasis(mp);


    real_t EA = E_modulus*Area;
    real_t EI = 1.0/12.0*(width*math::pow(thickness,3))*E_modulus;

    real_t r = math::sqrt(EI/EA);
    gsInfo<<"EI = "<<EI<<"; EA = "<<EA<<"; r = "<<r<<"\n";

    gsInfo<<"Basis (patch 0): "<< mp.patch(0).basis() << "\n";

    // Boundary conditions
    std::vector< std::pair<patchSide,int> > clamped;
    gsBoundaryConditions<> BCs;
    gsPointLoads<real_t> pLoads = gsPointLoads<real_t>();

    // Initiate Surface forces
    std::string tx("0");
    std::string ty("0");
    std::string tz("0");

    real_t displ = 1;
    gsFunctionExpr<> displ1(std::to_string( displ),3);
    gsFunctionExpr<> displ2(std::to_string(-displ),3);

    gsVector<> tmp(3);
    gsVector<> neu(3);
    tmp << 0, 0, 0;
    neu << 0, 0, 0;
    gsConstantFunction<> neuData(neu,3);

    // Buckling coefficient
    real_t fac = 1;
    // Unscaled load
    real_t Load = 0;

    std::string output = "solution";
    std::string dirname = "ArcLengthResults";
    real_t pressure = 0.0;

    if (testCase == 0)
    {
        // Pinned-Pinned
        tmp << 1e-4, 0, 0;
        neuData.setValue(tmp,3);
        // // Clamped-Clamped
        BCs.addCondition(boundary::west, condition_type::neumann, &neuData ); // unknown 0 - x
        BCs.addCondition(boundary::west, condition_type::dirichlet, 0, 0, false, 1 ); // unknown 1 - y
        BCs.addCondition(boundary::west, condition_type::dirichlet, 0, 0, false, 2 ); // unknown 2 - z

        BCs.addCondition(boundary::east, condition_type::dirichlet, 0, 0, false, 0 ); // unknown 0 - x
        BCs.addCondition(boundary::east, condition_type::dirichlet, 0, 0, false, 1 ); // unknown 1 - y
        BCs.addCondition(boundary::east, condition_type::dirichlet, 0, 0, false, 2 ); // unknown 2 - z

        fac = 1;

        // dL =  1e-2;
        // dLb = 1e-4;
        // tol = 1e-3;

        output = "Case" + std::to_string(testCase) + "solution";
        wn = output + "data.txt";
        SingularPoint = true;
    }
    if (testCase == 1)
    {
        Load = EA/width*1e-1;
        tmp << Load, 0, 0;
        // tmp << 0, 0, Load;
        neuData.setValue(tmp,3);
        // // Clamped-Clamped
        BCs.addCondition(boundary::west, condition_type::neumann, &neuData ); // unknown 0 - x
        BCs.addCondition(boundary::west, condition_type::dirichlet, 0, 0, false, 1 ); // unknown 1 - y
        BCs.addCondition(boundary::west, condition_type::dirichlet, 0, 0, false, 2 ); // unknown 2 - z

        BCs.addCondition(boundary::south, condition_type::dirichlet, 0, 0, false, 1 ); // unknown 1 - y
        BCs.addCondition(boundary::north, condition_type::dirichlet, 0, 0, false, 1 ); // unknown 1 - y

        BCs.addCondition(boundary::east, condition_type::dirichlet, 0, 0, false, 0 ); // unknown 0 - x
        BCs.addCondition(boundary::east, condition_type::dirichlet, 0, 0, false, 1 ); // unknown 1 - y
        BCs.addCondition(boundary::east, condition_type::dirichlet, 0, 0, false, 2 ); // unknown 2 - z

        BCs.addCondition(boundary::east, condition_type::clamped, 0, 0, false, 2 );
        BCs.addCondition(boundary::west, condition_type::clamped, 0, 0, false, 2 );


        fac = 0.5;

        // dL =  1e-3;
        // dLb = 1e-3;

        output = "Case" + std::to_string(testCase) + "solution";
        wn = output + "data.txt";
        SingularPoint = true;
    }
    if (testCase == 2)
    {
      BCs.addCondition(boundary::west, condition_type::dirichlet, 0, 0, false, 0 ); // unknown 0 - x
      BCs.addCondition(boundary::west, condition_type::dirichlet, 0, 0, false, 1 ); // unknown 1 - y
      BCs.addCondition(boundary::west, condition_type::dirichlet, 0, 0, false, 2 ); // unknown 2 - z

      BCs.addCondition(boundary::west, condition_type::clamped, 0, 0, false, 2 );

      Load = 1e-4;
      gsVector<> point(2);
      gsVector<> load (3);
      point<< 1.0, 0.5 ;
      load << 0.0, 0.0, Load ;
      pLoads.addLoad(point, load, 0 );

      // dL =  1e-3;
      // dLb = 2e0;

      output = "Case" + std::to_string(testCase) + "solution";
      wn = output + "data.txt";
      SingularPoint = false;
    }
    if (testCase == 3)
    {
      // Clamped-Clamped
      BCs.addCondition(boundary::west, condition_type::dirichlet, 0, 0, false, 0 ); // unknown 0 - x
      BCs.addCondition(boundary::west, condition_type::dirichlet, 0, 0, false, 1 ); // unknown 1 - y
      BCs.addCondition(boundary::west, condition_type::dirichlet, 0, 0, false, 2 ); // unknown 2 - z

      BCs.addCondition(boundary::west, condition_type::clamped, 0, 0, false, 2 );

      BCs.addCondition(boundary::south, condition_type::dirichlet, 0, 0, false, 1 ); // unknown 1 - y
      BCs.addCondition(boundary::north, condition_type::dirichlet, 0, 0, false, 1 ); // unknown 1 - y

      Load = 1e-1;

      // dL =  3e-0;
      // dLb = 0.8e-4;

      Load = 1e-1;
      gsVector<> point(2);
      gsVector<> load (3);
      point<< 1.0, 0.5 ;
      load << -Load, 0.0, 0.0 ;
      pLoads.addLoad(point, load, 0 );

      output = "Case" + std::to_string(testCase) + "solution_r" + std::to_string(numHref) + "_e" + std::to_string(numElevate);
      wn = output + "data.txt";
      SingularPoint = true;
    }
    if (testCase == 4) // Uniaxial tension; use with hyperelastic material model!
    {
      BCs.addCondition(boundary::west, condition_type::dirichlet, 0, 0, false, 0 ); // unknown 0 - x
      BCs.addCondition(boundary::west, condition_type::dirichlet, 0, 0, false, 2 ); // unknown 2 - z

      BCs.addCondition(boundary::east, condition_type::collapsed, 0, 0, false, 0 ); // unknown 1 - y
      BCs.addCondition(boundary::east, condition_type::dirichlet, 0, 0, false, 2 ); // unknown 2 - z.


      BCs.addCondition(boundary::south, condition_type::dirichlet, 0, 0, false, 1 ); // unknown 1 - y
      BCs.addCondition(boundary::south, condition_type::dirichlet, 0, 0, false, 2 ); // unknown 1 - y
      BCs.addCondition(boundary::north, condition_type::dirichlet, 0, 0, false, 2 ); // unknown 1 - y

      // tmp << 1,0,0;
      // neuData.setValue(tmp,3);
      // // // Clamped-Clamped
      // BCs.addCondition(boundary::east, condition_type::neumann, &neuData ); // unknown 0 - x

      Load = 1e0;
      gsVector<> point(2);
      gsVector<> load (3);
      point<< 1.0, 0.5 ;
      load << Load,0.0, 0.0;
      pLoads.addLoad(point, load, 0 );

      output = "Case" + std::to_string(testCase) + "solution";
      wn = output + "data.txt";
      SingularPoint = true;
    }
    if (testCase == 5) // Bi-axial tension; use with hyperelastic material model!
    {
      BCs.addCondition(boundary::west, condition_type::dirichlet, 0, 0, false, 0 ); // unknown 0 - x
      BCs.addCondition(boundary::west, condition_type::dirichlet, 0, 0, false, 2 ); // unknown 2 - z

      BCs.addCondition(boundary::east, condition_type::collapsed, 0, 0, false, 0 ); // unknown 1 - y
      BCs.addCondition(boundary::east, condition_type::dirichlet, 0, 0, false, 2 ); // unknown 2 - z.

      BCs.addCondition(boundary::north, condition_type::collapsed, 0, 0, false, 1 ); // unknown 1 - y
      BCs.addCondition(boundary::north, condition_type::dirichlet, 0, 0, false, 2 ); // unknown 2 - z.

      BCs.addCondition(boundary::south, condition_type::dirichlet, 0, 0, false, 1 ); // unknown 1 - y
      BCs.addCondition(boundary::south, condition_type::dirichlet, 0, 0, false, 2 ); // unknown 1 - y

      real_t load_factor = 1;
      Load = 1e0;
      gsVector<> point(2);
      gsVector<> load (3);
      point<< 1.0, 0.5 ;
      load << Load,0.0, 0.0;
      pLoads.addLoad(point, load, 0 );

      point<< 0.5, 1.0 ;
      load << 0.0, Load/load_factor, 0.0;
      pLoads.addLoad(point, load, 0 );

      output = "Case" + std::to_string(testCase) + "solution";
      wn = output + "data.txt";
      SingularPoint = true;
    }
    // else if (testCase == 6) // Plate with pressure
    // {
    //   for (index_t k=0; k!=3; k++)
    //   {
    //     BCs.addCondition(boundary::north, condition_type::dirichlet, 0, 0, false, k ); // unknown 1 - x
    //     BCs.addCondition(boundary::east,  condition_type::dirichlet, 0, 0, false, k ); // unknown 1 - x
    //     BCs.addCondition(boundary::south, condition_type::dirichlet, 0, 0, false, k ); // unknown 1 - x
    //     BCs.addCondition(boundary::west,  condition_type::dirichlet, 0, 0, false, k ); // unknown 1 - x
    //   }

    //   BCs.addCondition(boundary::north, condition_type::clamped, 0, 0, false, 2 ); // unknown 2 - z.
    //   BCs.addCondition(boundary::east,  condition_type::clamped, 0, 0, false, 2 ); // unknown 2 - z.
    //   BCs.addCondition(boundary::south, condition_type::clamped, 0, 0, false, 2 ); // unknown 1 - y
    //   BCs.addCondition(boundary::west,  condition_type::clamped, 0, 0, false, 2 ); // unknown 1 - y

    //   pressure = 1.0;

    //   output = "Case" + std::to_string(testCase) + "solution";
    //   wn = output + "data.txt";
    //   SingularPoint = false;
    // }
    else if (testCase == 6) // Plate with pressure
    {
      BCs.addCondition(boundary::west, condition_type::dirichlet, 0, 0, false, 0 ); // unknown 2 - z.
      BCs.addCondition(boundary::west, condition_type::dirichlet, 0, 0, false, 1 ); // unknown 2 - z.

      BCs.addCondition(boundary::east, condition_type::dirichlet, 0, 0, false, 1 ); // unknown 2 - z.
      BCs.addCondition(boundary::east, condition_type::collapsed, 0, 0, false, 0 ); // unknown 2 - z.


      BCs.addCondition(boundary::north, condition_type::dirichlet, 0, 0, false, 2 ); // unknown 2 - z.
      BCs.addCondition(boundary::east,  condition_type::dirichlet, 0, 0, false, 2 ); // unknown 2 - z.
      BCs.addCondition(boundary::south, condition_type::dirichlet, 0, 0, false, 2 ); // unknown 1 - y
      BCs.addCondition(boundary::west,  condition_type::dirichlet, 0, 0, false, 2 ); // unknown 1 - y

      Load = 1e0;
      gsVector<> point(2);
      gsVector<> load (3);
      point<< 1.0, 0.5 ;
      load << Load,0.0, 0.0;
      pLoads.addLoad(point, load, 0 );

      output = "Case" + std::to_string(testCase) + "solution";
      wn = output + "data.txt";
      SingularPoint = false;


    }

    else if (testCase == 7)
    {
        BCs.addCondition(boundary::south, condition_type::dirichlet, 0, 0, false, 2 ); // unknown 2 - z

        // Symmetry in x-direction:
        BCs.addCondition(boundary::east, condition_type::dirichlet, 0, 0, false, 0 );
        BCs.addCondition(boundary::east, condition_type::clamped, 0, 0, false, 1 );
        BCs.addCondition(boundary::east, condition_type::clamped, 0, 0, false, 2 );

        // Symmetry in y-direction:
        BCs.addCondition(boundary::west, condition_type::clamped, 0, 0, false, 0 );
        BCs.addCondition(boundary::west, condition_type::dirichlet, 0, 0, false, 1 );
        BCs.addCondition(boundary::west, condition_type::clamped, 0, 0, false, 2 );

        // Pressure
        pressure = 1e3;

        output = "Balloon_solution";
        wn = dirname + "/" + output + "data.txt";

    }
    else if (testCase == 8)
    {
        Load = -1;
        neu << 0, 0, Load;
        neuData.setValue(neu,3);

        BCs.addCondition(boundary::north, condition_type::neumann, &neuData );
        BCs.addCondition(boundary::north, condition_type::dirichlet, 0, 0, false, 0 ); // unknown 2 - z
        BCs.addCondition(boundary::north, condition_type::dirichlet, 0, 0, false, 1 ); // unknown 2 - z
        BCs.addCondition(boundary::north, condition_type::collapsed, 0, 0, false, 2 ); // unknown 1 - y

        BCs.addCondition(boundary::south, condition_type::dirichlet, 0, 0, false, 0 ); // unknown 0 - x
        BCs.addCondition(boundary::south, condition_type::dirichlet, 0, 0, false, 1 ); // unknown 1 - y
        BCs.addCondition(boundary::south, condition_type::dirichlet, 0, 0, false, 2 ); // unknown 2 - z

        // Symmetry in x-direction:
        BCs.addCondition(boundary::east, condition_type::dirichlet, 0, 0, false, 0 );
        BCs.addCondition(boundary::east, condition_type::clamped, 0, 0, false, 1 );
        BCs.addCondition(boundary::east, condition_type::clamped, 0, 0, false, 2 );

        // Symmetry in y-direction:
        BCs.addCondition(boundary::west, condition_type::clamped, 0, 0, false, 0 );
        BCs.addCondition(boundary::west, condition_type::dirichlet, 0, 0, false, 1 );
        BCs.addCondition(boundary::west, condition_type::clamped, 0, 0, false, 2 );

        dirname = dirname + "/" + "Frustrum_-r=" + std::to_string(numHref) + "-e" + std::to_string(numElevate) + "_solution";
        output = "solution";
        wn = dirname + "/" + output + "data.txt";
    }
    else if (testCase == 9)
    {
        Load = -1;
        neu << 0, 0, Load;
        neuData.setValue(neu,3);

        BCs.addCondition(boundary::north, condition_type::neumann, &neuData );
        // BCs.addCondition(boundary::north, condition_type::dirichlet, 0, 0, false, 0 ); // unknown 2 - z
        // BCs.addCondition(boundary::north, condition_type::dirichlet, 0, 0, false, 1 ); // unknown 2 - z
        BCs.addCondition(boundary::north, condition_type::collapsed, 0, 0, false, 2 ); // unknown 1 - y

        BCs.addCondition(boundary::south, condition_type::dirichlet, 0, 0, false, 0 ); // unknown 0 - x
        BCs.addCondition(boundary::south, condition_type::dirichlet, 0, 0, false, 1 ); // unknown 1 - y
        BCs.addCondition(boundary::south, condition_type::dirichlet, 0, 0, false, 2 ); // unknown 2 - z

        // Symmetry in x-direction:
        BCs.addCondition(boundary::east, condition_type::dirichlet, 0, 0, false, 0 );
        BCs.addCondition(boundary::east, condition_type::clamped, 0, 0, false, 1 );
        BCs.addCondition(boundary::east, condition_type::clamped, 0, 0, false, 2 );

        // Symmetry in y-direction:
        BCs.addCondition(boundary::west, condition_type::clamped, 0, 0, false, 0 );
        BCs.addCondition(boundary::west, condition_type::dirichlet, 0, 0, false, 1 );
        BCs.addCondition(boundary::west, condition_type::clamped, 0, 0, false, 2 );

        dirname = dirname + "/" + "Frustrum2_-r=" + std::to_string(numHref) + "-e" + std::to_string(numElevate) + "_solution";
        output = "solution";
        wn = dirname + "/" + output + "data.txt";
    }
    else if (testCase == 10)
    {
        pressure = 1;

        BCs.addCondition(boundary::east, condition_type::dirichlet, 0, 0, false, 0 ); // unknown 2 - z
        BCs.addCondition(boundary::east, condition_type::dirichlet, 0, 0, false, 1 ); // unknown 0 - x
        BCs.addCondition(boundary::east, condition_type::dirichlet, 0, 0, false, 2 ); // unknown 1 - y

        BCs.addCondition(boundary::west, condition_type::dirichlet, 0, 0, false, 0 );
        BCs.addCondition(boundary::west, condition_type::dirichlet, 0, 0, false, 1 );
        BCs.addCondition(boundary::west, condition_type::collapsed, 0, 0, false, 2 );
        BCs.addCondition(boundary::west, condition_type::clamped, 0, 0, false, 2 );

        // Symmetry in x-direction:
        BCs.addCondition(boundary::north, condition_type::dirichlet, 0, 0, false, 0 );
        BCs.addCondition(boundary::north, condition_type::clamped, 0, 0, false, 1 );
        BCs.addCondition(boundary::north, condition_type::clamped, 0, 0, false, 2 );

        // Symmetry in y-direction:
        BCs.addCondition(boundary::south, condition_type::clamped, 0, 0, false, 0 );
        BCs.addCondition(boundary::south, condition_type::dirichlet, 0, 0, false, 1 );
        BCs.addCondition(boundary::south, condition_type::clamped, 0, 0, false, 2 );

        output = "Case" + std::to_string(testCase) + "solution";
        wn = output + "data.txt";
        SingularPoint = false;
    }
    else if (testCase == 11)
    {
      Load = -1;
      neu << 0, 0, Load;
      neuData.setValue(neu,3);

      BCs.addCondition(boundary::north, condition_type::neumann, &neuData );
      BCs.addCondition(boundary::north, condition_type::dirichlet, 0, 0, false, 1 );
      BCs.addCondition(boundary::north, condition_type::clamped, 0, 0, false, 2 );

      BCs.addCondition(boundary::south, condition_type::dirichlet, 0, 0, false, 0 );
      BCs.addCondition(boundary::south, condition_type::dirichlet, 0, 0, false, 1 );
      BCs.addCondition(boundary::south, condition_type::dirichlet, 0, 0, false, 2 );
      BCs.addCondition(boundary::south, condition_type::clamped, 0, 0, false, 2 );

      output = "Case" + std::to_string(testCase) + "solution";
      wn = output + "data.txt";
      SingularPoint = false;
    }
    // Anti-symmetric
    else if (testCase == 12)
    {
      BCs.addCondition(boundary::west, condition_type::dirichlet, 0, 0, false, 0 ); // unknown 0 - x
      BCs.addCondition(boundary::west, condition_type::dirichlet, 0, 0, false, 1 ); // unknown 2 - z.
      BCs.addCondition(boundary::west, condition_type::dirichlet, 0, 0, false, 2 ); // unknown 2 - z.
      BCs.addCondition(boundary::west, condition_type::clamped, 0, 0, false, 2 ); // unknown 2 - z.

      BCs.addCondition(boundary::east, condition_type::collapsed, 0, 0, false, 0 ); // unknown 1 - y
      BCs.addCondition(boundary::east, condition_type::dirichlet, 0, 0, false, 1 ); // unknown 2 - z.
      BCs.addCondition(boundary::east, condition_type::dirichlet, 0, 0, false, 2 ); // unknown 2 - z.
      BCs.addCondition(boundary::east, condition_type::clamped, 0, 0, false, 2 ); // unknown 2 - z.

      BCs.addCondition(boundary::south, condition_type::dirichlet, 0, 0, false, 1 ); // unknown 2 - z.
      BCs.addCondition(boundary::south, condition_type::dirichlet, 0, 0, false, 2 ); // unknown 2 - z.

      BCs.addCondition(boundary::north, condition_type::dirichlet, 0, 0, false, 2 ); // unknown 2 - z.
      
      Load = 1e0;
      gsVector<> point(2);
      gsVector<> load (3);
      point<< 1.0, 0.5 ;
      load << Load,0.0, 0.0;
      pLoads.addLoad(point, load, 0 );

      // dL =  750;
      // dLb = 750;

      dirname = dirname + "/" + "Sheet_Symm_Half_" + "-r" + std::to_string(numHref) + "-e" + std::to_string(numElevate) + "-M" + std::to_string(material) + "-c" + std::to_string(Compressibility);
      output = "solution";
      wn = dirname + "/" + output + "data.txt";
      SingularPoint = true;
    }
    // Symmetric
    else if (testCase == 13)
    {
      BCs.addCondition(boundary::west, condition_type::dirichlet, 0, 0, false, 0 ); // unknown 0 - x
      BCs.addCondition(boundary::west, condition_type::dirichlet, 0, 0, false, 1 ); // unknown 2 - z.
      BCs.addCondition(boundary::west, condition_type::dirichlet, 0, 0, false, 2 ); // unknown 2 - z.
      BCs.addCondition(boundary::west, condition_type::clamped, 0, 0, false, 2 ); // unknown 2 - z.

      BCs.addCondition(boundary::east, condition_type::collapsed, 0, 0, false, 0 ); // unknown 1 - y
      BCs.addCondition(boundary::east, condition_type::dirichlet, 0, 0, false, 1 ); // unknown 2 - z.
      BCs.addCondition(boundary::east, condition_type::dirichlet, 0, 0, false, 2 ); // unknown 2 - z.
      BCs.addCondition(boundary::east, condition_type::clamped, 0, 0, false, 2 ); // unknown 2 - z.

      BCs.addCondition(boundary::south, condition_type::dirichlet, 0, 0, false, 1 ); // unknown 2 - z.
      BCs.addCondition(boundary::south, condition_type::clamped, 0, 0, false, 2 ); // unknown 2 - z.

      BCs.addCondition(boundary::north, condition_type::dirichlet, 0, 0, false, 2 ); // unknown 2 - z.
      
      Load = 1e0;
      gsVector<> point(2);
      gsVector<> load (3);
      point<< 1.0, 0.5 ;
      load << Load,0.0, 0.0;
      pLoads.addLoad(point, load, 0 );

      // dL =  750;
      // dLb = 750;

      dirname = dirname + "/" + "Sheet_Asymm_Half_" + "-r" + std::to_string(numHref) + "-e" + std::to_string(numElevate) + "-M" + std::to_string(material) + "-c" + std::to_string(Compressibility);
      output = "solution";
      wn = dirname + "/" + output + "data.txt";
      SingularPoint = true;
    }
    // Anti-symmetric
    else if (testCase == 14)
    {
      BCs.addCondition(boundary::west, condition_type::dirichlet, 0, 0, false, 0 ); // unknown 0 - x
      BCs.addCondition(boundary::west, condition_type::clamped, 0, 0, false, 2 ); // unknown 2 - z.

      BCs.addCondition(boundary::east, condition_type::collapsed, 0, 0, false, 0 ); // unknown 1 - y
      BCs.addCondition(boundary::east, condition_type::dirichlet, 0, 0, false, 1 ); // unknown 2 - z.
      BCs.addCondition(boundary::east, condition_type::dirichlet, 0, 0, false, 2 ); // unknown 2 - z.
      BCs.addCondition(boundary::east, condition_type::clamped, 0, 0, false, 2 ); // unknown 2 - z.

      BCs.addCondition(boundary::south, condition_type::dirichlet, 0, 0, false, 1 ); // unknown 2 - z.
      BCs.addCondition(boundary::south, condition_type::dirichlet, 0, 0, false, 2 ); // unknown 2 - z.

      // BCs.addCondition(boundary::north, condition_type::dirichlet, 0, 0, false, 2 ); // unknown 2 - z.

      Load = 1e0;
      gsVector<> point(2);
      gsVector<> load (3);
      point<< 1.0, 0.5 ;
      load << Load,0.0, 0.0;
      pLoads.addLoad(point, load, 0 );

      // dL =  750;
      // dLb = 750;

      dirname = dirname + "/" + "Sheet_Symm_Quarter_" + "-r" + std::to_string(numHref) + "-e" + std::to_string(numElevate) + "-M" + std::to_string(material) + "-c" + std::to_string(Compressibility);
      output = "solution";
      wn = dirname + "/" + output + "data.txt";
      SingularPoint = true;
    }
    // Symmetric
    else if (testCase == 15)
    {
      BCs.addCondition(boundary::west, condition_type::dirichlet, 0, 0, false, 0 ); // unknown 0 - x
      BCs.addCondition(boundary::west, condition_type::clamped, 0, 0, false, 2 ); // unknown 2 - z.

      BCs.addCondition(boundary::east, condition_type::collapsed, 0, 0, false, 0 ); // unknown 1 - y
      BCs.addCondition(boundary::east, condition_type::dirichlet, 0, 0, false, 1 ); // unknown 2 - z.
      BCs.addCondition(boundary::east, condition_type::dirichlet, 0, 0, false, 2 ); // unknown 2 - z.
      BCs.addCondition(boundary::east, condition_type::clamped, 0, 0, false, 2 ); // unknown 2 - z.

      BCs.addCondition(boundary::south, condition_type::dirichlet, 0, 0, false, 1 ); // unknown 2 - z.
      BCs.addCondition(boundary::south, condition_type::clamped, 0, 0, false, 2 ); // unknown 2 - z.

      BCs.addCondition(boundary::north, condition_type::dirichlet, 0, 0, false, 2 ); // unknown 2 - z.
      
      Load = 1e0;
      gsVector<> point(2);
      gsVector<> load (3);
      point<< 1.0, 0.5 ;
      load << Load,0.0, 0.0;
      pLoads.addLoad(point, load, 0 );

      // dL =  750;
      // dLb = 750;

      dirname = dirname + "/" + "Sheet_Asymm_Quarter_" + "-r" + std::to_string(numHref) + "-e" + std::to_string(numElevate) + "-M" + std::to_string(material) + "-c" + std::to_string(Compressibility);
      output = "solution";
      wn = dirname + "/" + output + "data.txt";
      SingularPoint = true;
    }
    else if (testCase == 16)
    {
      // Symmetry in y-direction for back side
      BCs.addCondition(boundary::north, condition_type::clamped, 0, 0, false, 0 );
      BCs.addCondition(boundary::north, condition_type::dirichlet, 0, 0, false, 1 );
      BCs.addCondition(boundary::north, condition_type::clamped, 0, 0, false, 2 );

      // Diaphragm conditions for left side
      BCs.addCondition(boundary::west, condition_type::dirichlet, 0, 0, false, 1 ); // unknown 1 - y
      BCs.addCondition(boundary::west, condition_type::dirichlet, 0, 0, false, 2 ); // unknown 2 - z

      // Symmetry in x-direction: for right side
      BCs.addCondition(boundary::east, condition_type::dirichlet, 0, 0, false, 0 );
      BCs.addCondition(boundary::east, condition_type::clamped, 0, 0, false, 1 );
      BCs.addCondition(boundary::east, condition_type::clamped, 0, 0, false, 2 );

      // Symmetry in z-direction:for the front side
      BCs.addCondition(boundary::south, condition_type::clamped, 0, 0, false, 0 );
      BCs.addCondition(boundary::south, condition_type::clamped, 0, 0, false, 1 );
      BCs.addCondition(boundary::south, condition_type::dirichlet, 0, 0, false, 2 );

      // Surface forces
      tmp.setZero();

      // Point loads
      gsVector<> point(2); point<< 1.0, 1.0 ;
      gsVector<> load (3); load << 0.0, 0.0, -0.25 ;
      pLoads.addLoad(point, load, 0 );

      output = "Case" + std::to_string(testCase) + "solution";
      wn = output + "data.txt";
      SingularPoint = true;
    }


    else if (testCase == 21)
    {
      // Diaphragm conditions
      BCs.addCondition(boundary::north, condition_type::dirichlet, 0, 0, false, 0 ); // unknown 0 - x
      BCs.addCondition(boundary::north, condition_type::dirichlet, 0, 0, false, 1 ); // unknown 1 - y
      BCs.addCondition(boundary::north, condition_type::dirichlet, 0, 0, false, 2 ); // unknown 2 - z
      // BCs.addCornerValue(boundary::southwest, 0.0, 0, 0); // (corner,value, patch, unknown)

      BCs.addCondition(boundary::south, condition_type::dirichlet, 0, 0, false, 0 ); // unknown 0 - x
      BCs.addCondition(boundary::south, condition_type::dirichlet, 0, 0, false, 1 ); // unknown 1 - y
      BCs.addCondition(boundary::south, condition_type::dirichlet, 0, 0, false, 2 ); // unknown 2 - z

      Load = -1e1;
      // Point loads
      gsVector<> point(2);
      gsVector<> load (3);
      point<< 0.5, 0.5 ;
      load << 0.0, 0.0, Load ;
      pLoads.addLoad(point, load, 0 );

      dirname = dirname + "/" +  "Roof1_t="+ std::to_string(thickness) + "-r=" + std::to_string(numHref) + "-e" + std::to_string(numElevate) +"_solution";
      output = "solution";
      wn = dirname + "/" + output + "data.txt";
      SingularPoint = false;
    }

    std::string commands = "mkdir -p " + dirname;
    const char *command = commands.c_str();
    system(command);

    // plot geometry
    if (plot)
      gsWriteParaview(mp,"mp",1000,true);

    if (write)
    {
      std::ofstream file;
      file.open(wn,std::ofstream::out);
      file  << std::setprecision(20)
            << "Deformation norm" << ","
            << "Left end - x" << ","
            << "Left end - y" << ","
            << "Left end - z" << ","
            << "Mid point - x" << ","
            << "Mid point - y" << ","
            << "Mid point - z" << ","
            << "Right end - x" << ","
            << "Right end - y" << ","
            << "Right end - z" << ","
            << "Lambda" << ","
            << "Indicator"
            << "\n";
      file.close();
    }

    gsInfo<<"Results will be written in folder: "<<dirname<<"\n";

    gsFunctionExpr<> surfForce(tx,ty,tz,3);
    gsConstantFunction<> pressFun(pressure,3);
    // Initialise solution object
    gsMultiPatch<> mp_def = mp;
    gsSparseSolver<>::LU solver;

    // Linear isotropic material model
    gsConstantFunction<> force(tmp,3);
    gsFunctionExpr<> t(std::to_string(thickness), 3);
    gsFunctionExpr<> E(std::to_string(E_modulus),3);
    gsFunctionExpr<> nu(std::to_string(PoissonRatio),3);
    gsFunctionExpr<> rho(std::to_string(Density),3);
    gsConstantFunction<> ratio(7.0,3);

    real_t mu = E_modulus / (2 * (1 + PoissonRatio));
    gsConstantFunction<> alpha1(1.3,3);
    gsConstantFunction<> mu1(6.3e5/4.225e5*mu,3);
    gsConstantFunction<> alpha2(5.0,3);
    gsConstantFunction<> mu2(0.012e5/4.225e5*mu,3);
    gsConstantFunction<> alpha3(-2.0,3);
    gsConstantFunction<> mu3(-0.1e5/4.225e5*mu,3);

    // gsMaterialMatrix materialMatrixNonlinear(mp,mp_def,t,E,nu,rho);
    std::vector<gsFunction<>*> parameters(3);
    parameters[0] = &E;
    parameters[1] = &nu;
    parameters[2] = &ratio;
    gsMaterialMatrix materialMatrixNonlinear(mp,mp_def,t,parameters,rho);

    std::vector<gsFunction<>*> parameters2(8);
    if (material==14)
    {
        parameters2[0] = &E;
        parameters2[1] = &nu;
        parameters2[2] = &mu1;
        parameters2[3] = &alpha1;

        parameters2[4] = &mu2;
        parameters2[5] = &alpha2;

        parameters2[6] = &mu3;
        parameters2[7] = &alpha3;
        materialMatrixNonlinear.setParameters(parameters2);
    }


    materialMatrixNonlinear.options().setInt("MaterialLaw",material);
    materialMatrixNonlinear.options().setInt("Compressibility",Compressibility);

    // Construct assembler object
    gsThinShellAssembler assembler(mp,dbasis,BCs,surfForce,materialMatrixNonlinear);
    assembler.setPointLoads(pLoads);
    if (pressure!= 0.0)
        assembler.setPressure(pressFun);


    // Function for the Jacobian
    std::function<gsSparseMatrix<real_t> (gsVector<real_t> const &)> Jacobian;
    Jacobian = [&assembler,&mp_def](gsVector<real_t> const &x)
    {
      // assembler.constructSolution(x); // DOES NOT WORK!!
      assembler.constructSolution(x,mp_def);
      assembler.assembleMatrix(mp_def);
      gsSparseMatrix<real_t> m = assembler.matrix();
      // gsInfo<<"matrix = \n"<<m.toDense()<<"\n";
      return m;
    };
    // Function for the Residual
    std::function<gsVector<real_t> (gsVector<real_t> const &, real_t, gsVector<real_t> const &) > Residual;
    Residual = [&assembler,&mp_def](gsVector<real_t> const &x, real_t lam, gsVector<real_t> const &force)
    {
      // assembler.assembleVector(x); // DOES NOT WORK!!
      assembler.constructSolution(x,mp_def);
      assembler.assembleVector(mp_def);
      gsVector<real_t> Fint = -(assembler.rhs() - force);
      gsVector<real_t> result = Fint - lam * force;

      // gsDebugVar(Fint);
      // gsDebugVar(result);
      // The residual is now defined as the internal forces minus lam*force
      // gsVector<real_t> r =
      // gsVector<> result = Fint - lam * force;
      // gsDebugVar(lam * force);
      // gsDebugVar(assembler.rhs());
      // gsDebugVar(Fint);
      return result; // - lam * force;
    };
    // Assemble linear system to obtain the force vector
    assembler.assemble();
    gsVector<> Force = assembler.rhs();

    gsDebugVar(Force.sum());

    gsArcLengthIterator<real_t> arcLength(Jacobian, Residual, Force);
    arcLength.setLength(dLb); // dLb
    arcLength.setBifurcationMethod("Determinant");
    arcLength.setLength(dLb,adaptive,5); // dLb
    arcLength.setTau(tau);
    arcLength.setTolerance(tol); //tol
    arcLength.setToleranceU(tolU);
    arcLength.setToleranceF(tolF);
    arcLength.setMaxIterations(50);
    arcLength.verbose();
    arcLength.setAngleDeterminationMethod(0);
    arcLength.setPhi(0.0);
    if (testCase==4 || testCase==5 || testCase==8 || testCase==9 || testCase==21)
      arcLength.setPhi(0.0);
    arcLength.setRelaxation(relax);

    if (method==1)
      arcLength.setMethod("Crisfield");
    else if (method==2)
      arcLength.setMethod("Riks");
    else if (method==3)
      arcLength.setMethod("ConsistentCrisfield");

    if (quasiNewton)
      arcLength.quasiNewton();

    if (quasiNewtonInt>0)
      arcLength.quasiNewton(quasiNewtonInt);

    gsParaviewCollection collection(dirname + "/" + output);
    gsMultiPatch<> deformation = mp;

    // Make objects for previous solutions
    real_t Lold = 0;
    gsMatrix<> Uold = Force;
    Uold.setZero();

    gsMatrix<> solVector;
    real_t indicator = 0.0;
    arcLength.setIndicator(indicator); // RESET INDICATOR
    for (index_t k=0; k<step; k++)
    {
      gsInfo<<"Load step "<< k<<"\n";
      // assembler.constructSolution(solVector,solution);
      arcLength.step();

      // gsInfo<<"m_U = "<<arcLength.solutionU()<<"\n";
      if (!(arcLength.converged()))
      {
        gsInfo<<"Error: Loop terminated, arc length method did not converge.\n";
        dLb = dLb / 2.;
        arcLength.setLength(dLb);
        arcLength.setSolution(Uold,Lold);
<<<<<<< HEAD
        k -= 1;
=======
        k =- 1;
>>>>>>> 9f5625af
        continue;
        // if (plot)
        // {
        //   solVector = arcLength.solutionU();
        //   Uold = solVector;
        //   Lold = arcLength.solutionL();
        //   assembler.constructSolution(solVector,mp_def);

        //   deformation = mp_def;
        //   deformation.patch(0).coefs() -= mp.patch(0).coefs();// assuming 1 patch here

        //   gsField<> solField(mp,deformation);
        //   std::string fileName = dirname + "/" + output + util::to_string(k);
        //   gsWriteParaview<>(solField, fileName, 5000);
        //   fileName = output + util::to_string(k) + "0";
        //   collection.addTimestep(fileName,k,".vts");
        // }
        // break;
      }

      if (SingularPoint)
      {
        arcLength.computeStability(arcLength.solutionU(),quasiNewton);
        if (arcLength.stabilityChange())
        {
          gsInfo<<"Bifurcation spotted!"<<"\n";
          arcLength.computeSingularPoint(1e-6, 5, Uold, Lold, 1e-10, 0, false);
          arcLength.switchBranch();
          arcLength.setLength(dL);
        }
      }
      indicator = arcLength.indicator();

      solVector = arcLength.solutionU();
      Uold = solVector;
      Lold = arcLength.solutionL();
      assembler.constructSolution(solVector,mp_def);

      gsMatrix<> pts(2,1);
      pts<<0.5,0.5;
      if (testCase==8 || testCase==9)
      {
        pts.resize(2,3);
        pts.col(0)<<0.0,1.0;
        pts.col(1)<<0.5,1.0;
        pts.col(2)<<1.0,1.0;
      }
      gsDebugVar(assembler.computePrincipalStretches(pts,mp_def,0));

      deformation = mp_def;
      deformation.patch(0).coefs() -= mp.patch(0).coefs();// assuming 1 patch here

      // gsDebugVar(mp_def.patch(0).coefs());

      if (stress)
      {
        gsPiecewiseFunction<> stresses;
        assembler.constructStress(mp_def,stresses,stress_type::principal_stretch);
        gsField<> stressField(mp,stresses, true);
        gsWriteParaview( stressField, "stress", 5000);
      }


      gsInfo<<"pressures:\n"<<pressure*arcLength.solutionL()<<"\n"
                            <<pressure*arcLength.solutionL() * assembler.getArea(mp) / assembler.getArea(mp_def)<<"\n";


      if (plot)
      {
        gsField<> solField(mp,deformation);
        std::string fileName = dirname + "/" + output + util::to_string(k);
        gsWriteParaview<>(solField, fileName, 5000);
        fileName = output + util::to_string(k) + "0";
        collection.addTimestep(fileName,k,".vts");
      }
      // gsDebugVar(mp_def.patch(0).coefs());


      if (write)
      {
        gsMatrix<> P(2,1);
        // Compute end point displacement
        if (testCase==8 || testCase==9)
          P<<0.0,1.0;
        else
          P<<0.0,0.5;

        gsMatrix<> left;
        deformation.patch(0).eval_into(P,left);

        if (testCase==8 || testCase==9)
          P<<0.5,1.0;
        else
          P<<0.5,0.5;

        gsMatrix<> mid;
        deformation.patch(0).eval_into(P,mid);

        if (testCase==8 || testCase==9)
          P<<1.0,1.0;
        else
          P<<1.0,0.5;

        gsMatrix<> right;
        deformation.patch(0).eval_into(P,right);

        std::ofstream file;
        file.open(wn,std::ofstream::out | std::ofstream::app);
        if (testCase>11 && testCase < 16)
        {
          index_t kmax = 201;
          gsVector<> wL(kmax);
          gsVector<> wM(kmax);
          gsVector<> wR(kmax);
          gsMatrix<> Q(2,1);
          gsMatrix<> res;
          for (int k = 0; k != kmax; k ++)
          {
            Q<<0.0,1.0*k/(kmax-1);
            deformation.patch(0).eval_into(Q,res);
            wL.at(k) = res.at(2);

            Q<<0.5,1.0*k/(kmax-1);
            deformation.patch(0).eval_into(Q,res);
            wM.at(k) = res.at(2);

            Q<<1.0,1.0*k/(kmax-1);
            deformation.patch(0).eval_into(Q,res);
            wR.at(k) = res.at(2);
            // gsInfo<<res.at(0)<<","<<res.at(1)<<","<<res.at(2)<<"\n";
          }
          file  << std::setprecision(6)
                << arcLength.solutionU().norm() << ","
                << left.at(0) << ","
                << left.at(1) << ","
                // << left.at(2) << ","
                << std::max(abs(wL.maxCoeff()),abs(wL.minCoeff())) << ","
                << mid.at(0) << ","
                << mid.at(1) << ","
                << std::max(abs(wM.maxCoeff()),abs(wM.minCoeff())) << ","
                << right.at(0) << ","
                << right.at(1) << ","
                << std::max(abs(wR.maxCoeff()),abs(wR.minCoeff())) << ","
                << -arcLength.solutionL() << ","
                << indicator << ","
                << "\n";
        }
        else
        {
          file  << std::setprecision(6)
                << arcLength.solutionU().norm() << ","
                << left.at(0) << ","
                << left.at(1) << ","
                << left.at(2) << ","
                << mid.at(0) << ","
                << mid.at(1) << ","
                << mid.at(2) << ","
                << right.at(0) << ","
                << right.at(1) << ","
                << right.at(2) << ","
                << -arcLength.solutionL() << ","
                << indicator << ","
                << "\n";
        }
        file.close();

      }
    }
    if (plot)
      collection.save();

  return result;
}

template <class T>
gsMultiPatch<T> RectangularDomain(int n, int p, T L, T B, bool clamped, T clampoffset)
{
  gsMultiPatch<T> mp = RectangularDomain(n, n, p, p, L, B, clamped, clampoffset);
  return mp;
}

template <class T>
gsMultiPatch<T> RectangularDomain(int n, int m, int p, int q, T L, T B, bool clamped, T clampoffset)
{
  // -------------------------------------------------------------------------
  // --------------------------Make beam geometry-----------------------------
  // -------------------------------------------------------------------------
  int dim = 3; //physical dimension
  gsKnotVector<> kv0;
  kv0.initUniform(0,1,0,p+1,1);
  gsKnotVector<> kv1;
  kv1.initUniform(0,1,0,q+1,1);

  for(index_t i = 0; i< n; ++i)
      kv0.uniformRefine();
  for(index_t i = 0; i< m; ++i)
      kv1.uniformRefine();

  if (clamped)
  {
    T knotval;
    knotval = kv0.uValue(1);
    kv0.insert(std::min(clampoffset,knotval/2.));

    knotval = kv0.uValue(kv0.uSize()-2);
    kv0.insert(std::max(1-clampoffset,knotval/2.));
  }

  // Make basis
  gsTensorBSplineBasis<2,T> basis(kv0,kv1);

  // Initiate coefficient matrix
  gsMatrix<> coefs(basis.size(),dim);
  // Number of control points needed per component
  size_t len0 = basis.component(0).size();
  size_t len1 = basis.component(1).size();
  gsVector<> coefvec0(len0);
  // Uniformly distribute control points per component
  coefvec0.setLinSpaced(len0,0.0,L);
  gsVector<> coefvec1(basis.component(1).size());
  coefvec1.setLinSpaced(len1,0.0,B);

  // Z coordinate is zero
  coefs.col(2).setZero();

  // Define a matrix with ones
  gsVector<> temp(len0);
  temp.setOnes();
  for (index_t k = 0; k < len1; k++)
  {
    // First column contains x-coordinates (length)
    coefs.col(0).segment(k*len0,len0) = coefvec0;
    // Second column contains y-coordinates (width)
    coefs.col(1).segment(k*len0,len0) = temp*coefvec1.at(k);
  }
  // Create gsGeometry-derived object for the patch
  gsTensorBSpline<2,real_t> shape(basis,coefs);

  gsMultiPatch<T> mp;
  mp.addPatch(shape);
  mp.addAutoBoundaries();

  return mp;
}

template <class T>
gsMultiPatch<T> AnnularDomain(int n, int p, T R1, T R2)
{
  // -------------------------------------------------------------------------
  // --------------------------Make beam geometry-----------------------------
  // -------------------------------------------------------------------------
  int dim = 3; //physical dimension
  gsKnotVector<> kv0;
  kv0.initUniform(0,1,0,3,1);
  gsKnotVector<> kv1;
  kv1.initUniform(0,1,0,3,1);

  // Make basis
  // gsTensorNurbsBasis<2,T> basis(kv0,kv1);

  // Initiate coefficient matrix
  gsMatrix<> coefs(9,dim);

  coefs<<R1,0,0,
  (R1+R2)/2,0,0,
  R2,0,0,
  R1,R1,0,
  (R1+R2)/2,(R1+R2)/2,0,
  R2,R2,0,
  0,R1,0,
  0,(R1+R2)/2,0,
  0,R2,0;

  gsMatrix<> weights(9,1);
  weights<<1,1,1,
  0.707106781186548,0.707106781186548,0.707106781186548,
  1,1,1;

  // Create gsGeometry-derived object for the patch
  gsTensorNurbs<2,real_t> shape(kv0,kv1,coefs,weights);


  gsMultiPatch<T> mp;
  mp.addPatch(shape);
  mp.addAutoBoundaries();

  // Elevate up to order p
  if (p>2)
  {
    for(index_t i = 2; i< p; ++i)
        mp.patch(0).degreeElevate();    // Elevate the degree
  }

  // Refine n times
  for(index_t i = 0; i< n; ++i)
      mp.patch(0).uniformRefine();

  return mp;
}

template <class T>
gsMultiPatch<T> FrustrumDomain(int n, int p, T R1, T R2, T h)
{
  // -------------------------------------------------------------------------
  // --------------------------Make beam geometry-----------------------------
  // -------------------------------------------------------------------------
  // n = number of uniform refinements over the height; n = 0, only top and bottom part

  int dim = 3; //physical dimension
  gsKnotVector<> kv0;
  kv0.initUniform(0,1,0,3,1);
  gsKnotVector<> kv1;
  kv1.initUniform(0,1,0,3,1);

  // Refine n times
  for(index_t i = 0; i< n; ++i)
      kv1.uniformRefine();

  gsDebug<<kv1;

  // Make basis
  // gsTensorNurbsBasis<2,T> basis(kv0,kv1);

  // Initiate coefficient matrix
  index_t N = math::pow(2,n)+2;
  gsMatrix<> coefs(3*N,dim);
  gsMatrix<> tmp(3,3);
  T R,H;

  gsMatrix<> weights(3*N,1);
  for (index_t k=0; k!= N; k++)
  {
    R = k*(R2-R1)/(N-1) + R1;
    H = k*h/(N-1);
    tmp<< R,0,H,
          R,R,H,
          0,R,H;

    coefs.block(3*k,0,3,3) = tmp;

    weights.block(3*k,0,3,1) << 1,0.70711,1;
  }

  // Create gsGeometry-derived object for the patch
  gsTensorNurbs<2,real_t> shape(kv0,kv1,coefs,weights);

  gsMultiPatch<T> mp;
  mp.addPatch(shape);
  mp.addAutoBoundaries();

  // Elevate up to order p
  if (p>2)
  {
    for(index_t i = 2; i< p; ++i)
        mp.patch(0).degreeElevate();    // Elevate the degree
  }

  // // Refine n times
  // for(index_t i = 0; i< n; ++i)
  //     mp.patch(0).uniformRefine();

  return mp;
}<|MERGE_RESOLUTION|>--- conflicted
+++ resolved
@@ -291,11 +291,7 @@
       E_modulus = 1e6;
 
       // We model symmetry over the width axis
-<<<<<<< HEAD
       mp = RectangularDomain(4,numHref, 2, numElevate+2, L, B/2., true, 0.001);
-=======
-      mp = RectangularDomain(1,numHref, 4, numElevate+2, L, B/2., true, 0.05);
->>>>>>> 9f5625af
     }
     else if (testCase==14 || testCase==15 )
     {
@@ -309,26 +305,7 @@
       E_modulus = 1e6;
 
       // We model symmetry over the width axis
-<<<<<<< HEAD
       mp = RectangularDomain(4,numHref, 2, numElevate+2, L/2., B/2., true, 0.001);
-=======
-      mp = RectangularDomain(1,numHref, 4, numElevate+2, L/2., B/2., true, 0.05);
-    }
-    else if (testCase == 16)
-    {
-        thickness = 1e-3;
-        real_t mu = 11538.46e6;
-        PoissonRatio = 0.4999999;
-        E_modulus = 2*mu*(1+PoissonRatio);
-        gsReadFile<>("pinched_cylinder2.xml", mp);
-
-        for(index_t i = 0; i< numElevate; ++i)
-          mp.patch(0).degreeElevate();    // Elevate the degree
-
-        // h-refine
-        for(index_t i = 0; i< numHref; ++i)
-          mp.patch(0).uniformRefine();
->>>>>>> 9f5625af
     }
     else if (testCase==21  )
     {
@@ -1099,11 +1076,7 @@
         dLb = dLb / 2.;
         arcLength.setLength(dLb);
         arcLength.setSolution(Uold,Lold);
-<<<<<<< HEAD
         k -= 1;
-=======
-        k =- 1;
->>>>>>> 9f5625af
         continue;
         // if (plot)
         // {
