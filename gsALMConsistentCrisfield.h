--- conflicted
+++ resolved
@@ -95,11 +95,8 @@
 
     /// See gsALMBase
     void predictor();
-<<<<<<< HEAD
     void predictorGuess();
-=======
-    /// See gsALMBase
->>>>>>> abe0a06f
+    /// See gsALMBase
     void iteration();
 
     /// See gsALMBase
